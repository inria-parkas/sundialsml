--- conflicted
+++ resolved
@@ -1,11 +1,7 @@
 #!/bin/sh
 
 PREFIX="${PREFIX:-/usr/local}"
-<<<<<<< HEAD
-SOLVERS="nvector sunmatrix sunlinsol sunmemory sunnonlinsol arkode cvode cvodes ida idas kinsol templates utilities"
-=======
-SOLVERS="nvector sunmatrix sunmemory sunlinsol sunnonlinsol arkode cvode cvodes ida idas kinsol"
->>>>>>> 27ae63cf
+SOLVERS="nvector sunmatrix sunmemory sunlinsol sunnonlinsol arkode cvode cvodes ida idas kinsol templates utilities"
 
 DO_RM="rm -f"
 RM="echo ${DO_RM}"
