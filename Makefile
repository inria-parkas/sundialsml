include config

# To compile with profiling (with gcc):
# ./configure CFLAGS=-pg OCAMLOPTFLAGS=-p ...

### Objects shared between sundials.cma and sundials_no_sens.cma.

# Common to CVODE, IDA, and KINSOL.
COBJ_COMMON = sundials_ml$(XO) dls_ml$(XO) nvector_ml$(XO) spils_ml$(XO)

COBJ_MAIN = $(COBJ_COMMON) kinsol_ml$(XO)

MLOBJ_MAIN = sundials.cmo dls.cmo spils.cmo nvector.cmo			\
	     nvector_custom.cmo nvector_array.cmo nvector_serial.cmo 	\
	     cvode_impl.cmo ida_impl.cmo kinsol_impl.cmo		\
	     cvode.cmo kinsol.cmo ida.cmo

### Objects specific to sundials.cma.
COBJ_SENS  = cvode_ml_s$(XO) ida_ml_s$(XO) cvodes_ml.o idas_ml.o
MLOBJ_SENS = cvodes.cmo idas.cmo

### Objects specific to sundials_no_sens.cma.
COBJ_NO_SENS = cvode_ml$(XO) ida_ml$(XO)
MLBJ_NO_SENS = 

### Objects specific to sundials_mpi.cma.
COBJ_MPI = nvector_parallel_ml.o kinsol_bbd_ml.o		\
	   cvode_bbd_ml.o cvodes_bbd_ml.o			\
	   ida_bbd_ml.o idas_bbd_ml.o
MLOBJ_MPI = nvector_parallel.cmo kinsol_bbd.cmo	\
	    cvode_bbd.cmo cvodes_bbd.cmo	\
	    ida_bbd.cmo idas_bbd.cmo

### Other sets of files.

# For `make clean'.  All object files, including ones that may not be
# built/updated under the current configuration.  Duplicates OK.
ALL_COBJ = $(COBJ_MAIN) $(COBJ_SENS) $(COBJ_NO_SENS) $(COBJ_MPI)
ALL_MLOBJ = $(MLOBJ_MAIN) $(MLOBJ_SENS) $(MLOBJ_NO_SENS) $(MLOBJ_MPI)
ALL_CMA = sundials.cma sundials_no_sens.cma sundials_mpi.cma

# Installed files.

INSTALL_CMA=sundials.cma sundials_no_sens.cma \
	    $(if $(MPI_ENABLED), sundials_mpi.cma)

STUBLIBS=$(foreach file,$(INSTALL_CMA:.cma=$(XS)), dllml$(file))

INSTALL_FILES=							\
    META							\
    $(filter-out %_impl.cmi, $(MLOBJ_MAIN:.cmo=.cmi))		\
    $(MLOBJ_SENS:.cmo=.cmi)					\
    $(MLOBJ_NO_SENS:.cmo=.cmi)					\
    $(MLOBJ_MPI:.cmo=.cmi)					\
    $(INSTALL_CMA)						\
    $(INSTALL_CMA:.cma=.cmxa)					\
    $(INSTALL_CMA:.cma=$(XA))					\
    $(foreach file,$(INSTALL_CMA:.cma=$(XA)), libml$(file))

### Build rules.

.PHONY: all sundials install doc clean distclean

all: $(INSTALL_CMA) $(INSTALL_CMA:.cma=.cmxa)

sundials.cma sundials.cmxa: $(MLOBJ_MAIN) $(MLOBJ_SENS)			    \
			    $(MLOBJ_MAIN:.cmo=.cmx) $(MLOBJ_SENS:.cmo=.cmx) \
			    $(COBJ_MAIN) $(COBJ_SENS)
<<<<<<< HEAD
	$(OCAMLMKLIB) $(OCAMLMKLIBFLAGS)			\
	    -o sundials -oc mlsundials $^			\
	    $(LIB_PATH)						\
	    $(OCAML_CVODES_LIBLINK) 				\
	    $(OCAML_IDAS_LIBLINK)	  			\
	    $(OCAML_KINSOL_LIBLINK)				\
	    $(OCAML_ALL_LIBLINK)

sundials_nosensi.cma sundials_nosensi.cmxa:				   \
			$(MLOBJ_MAIN) $(MLOBJ_NOSENSI)			   \
			$(MLOBJ_MAIN:.cmo=.cmx) $(MLOBJ_NOSENSI:.cmo=.cmx) \
			$(COBJ_MAIN) $(COBJ_NOSENSI)
=======
	$(OCAMLMKLIB) $(OCAMLMKLIBFLAGS)	\
	    -o sundials -oc mlsundials $^	\
	    $(LIB_PATH)				\
	    $(OCAML_CVODES_LIBLINK)		\
	    $(OCAML_IDAS_LIBLINK)		\
	    $(OCAML_KINSOL_LIBLINK)

sundials_no_sens.cma sundials_no_sens.cmxa:				  \
			$(MLOBJ_MAIN) $(MLOBJ_NO_SENS)			  \
			$(MLOBJ_MAIN:.cmo=.cmx) $(MLOBJ_NO_SENS:.cmo=.cmx) \
			$(COBJ_MAIN) $(COBJ_NO_SENS)
>>>>>>> 651e6437
	$(OCAMLMKLIB) $(OCAMLMKLIBFLAGS)			\
	    -o sundials_no_sens -oc mlsundials_no_sens $^	\
	    $(LIB_PATH)						\
	    $(OCAML_CVODE_LIBLINK)				\
	    $(OCAML_IDA_LIBLINK)				\
	    $(OCAML_KINSOL_LIBLINK)				\
	    $(OCAML_ALL_LIBLINK)

sundials_mpi.cma sundials_mpi.cmxa: $(MLOBJ_MPI) $(MLOBJ_MPI:.cmo=.cmx) \
				    $(COBJ_MPI)
	$(OCAMLMKLIB) $(OCAMLMKLIBFLAGS)		\
	    -o sundials_mpi -oc mlsundials_mpi $^	\
	    $(LIB_PATH) $(MPI_LIBLINK)

$(MLOBJ_MPI) $(MLOBJ_MPI:.cmo=.cmi) $(MLOBJ_MPI:.cmo=.cmx)	\
    	     doc/html/index.html :				\
    INCLUDES += $(MPI_INCLUDES)

# The CFLAGS settings for CVODE works for modules common to CVODE and IDA.
$(COBJ_COMMON): %.o: %.c
	$(CC) -I $(OCAML_INCLUDE) $(CVODE_CFLAGS) -o $@ -c $<

nvector_parallel_ml.o: nvector_parallel_ml.c
	$(MPICC) -I $(OCAML_INCLUDE) $(CVODE_CFLAGS) -o $@ -c $<

# KINSOL-specific C files.
kinsol_ml.o: kinsol_ml.c
	$(CC) -I $(OCAML_INCLUDE) $(KINSOL_CFLAGS) -o $@ -c $<

kinsol_bbd_ml.o: kinsol_bbd_ml.c
	$(CC) -I $(OCAML_INCLUDE) $(KINSOL_CFLAGS) -o $@ -c $<

# CVODE[S]-specific C files.
cvode_ml.o: cvode_ml.c
	$(CC) -I $(OCAML_INCLUDE) $(CVODE_CFLAGS) -o $@ -c $<

cvode_ml_s.o: cvode_ml.c
	$(CC) -DSUNDIALSML_WITHSENS -I $(OCAML_INCLUDE) $(CVODE_CFLAGS) \
	    -o $@ -c $<

cvodes_ml.o: cvodes_ml.c
	$(CC) -I $(OCAML_INCLUDE) $(CVODES_CFLAGS) -o $@ -c $<

cvode_bbd_ml.o: cvode_bbd_ml.c
	$(CC) -I $(OCAML_INCLUDE) $(CVODE_CFLAGS) -o $@ -c $<

cvodes_bbd_ml.o: cvodes_bbd_ml.c
	$(CC) -I $(OCAML_INCLUDE) $(CVODES_CFLAGS) -o $@ -c $<

# IDA[S]-specific C files.
ida_ml.o: ida_ml.c
	$(CC) -I $(OCAML_INCLUDE) $(IDA_CFLAGS) -o $@ -c $<

ida_ml_s.o: ida_ml.c
	$(CC) -DSUNDIALSML_WITHSENS -I $(OCAML_INCLUDE) $(IDA_CFLAGS) \
	    -o $@ -c $<

idas_ml.o: idas_ml.c
	$(CC) -I $(OCAML_INCLUDE) $(IDAS_CFLAGS) -o $@ -c $<

ida_bbd_ml.o: ida_bbd_ml.c
	$(CC) -I $(OCAML_INCLUDE) $(IDA_CFLAGS) -o $@ -c $<

idas_bbd_ml.o: idas_bbd_ml.c
	$(CC) -I $(OCAML_INCLUDE) $(IDAS_CFLAGS) -o $@ -c $<

# Docs.
dochtml.cmo: INCLUDES += -I +ocamldoc
dochtml.cmo: OCAMLFLAGS += -pp "cpp $(CPPFLAGS) -DOCAML_3X=$(OCAML_3X) -DVERSION=\\\"$(VERSION)\\\""

META: META.in
	@$(ECHO) "version = \"$(VERSION)$(VERSIONP)\"" > $@
	@$(CAT) $< >> $@

doc: doc/html/index.html

doc/html/index.html: doc/html dochtml.cmo intro.doc 			\
		     $(filter-out %_impl.cmi, $(MLOBJ_MAIN:.cmo=.cmi))	\
		     $(MLOBJ_SENS:.cmo=.cmi) 				\
		     $(if $(MPI_ENABLED), $(MLOBJ_MPI:.cmo=.cmi))
	$(OCAMLDOC) -g dochtml.cmo $(INCLUDES) 			\
	    -short-functors					\
	    -colorize-code					\
	    -css-style docstyle.css				\
	    -cvode-doc-root "$(CVODE_DOC_ROOT)" 		\
	    -cvodes-doc-root "$(CVODES_DOC_ROOT)" 		\
	    -ida-doc-root "$(IDA_DOC_ROOT)" 			\
	    -idas-doc-root "$(IDAS_DOC_ROOT)" 			\
	    -kinsol-doc-root "$(KINSOL_DOC_ROOT)" 		\
	    -pp "$(DOCPP)"					\
	    -d ./doc/html/					\
	    -hide Cvode_impl,Ida_impl,Kinsol_impl		\
	    -t "Sundials/ML $(VERSION)$(VERSIONP)"		\
	    -intro intro.doc					\
	    $(filter-out %_impl.mli, $(MLOBJ_MAIN:.cmo=.mli))	\
	    $(if $(MPI_ENABLED), $(MLOBJ_MPI:.cmo=.mli))	\
	    $(MLOBJ_SENS:.cmo=.mli)

doc/html:
	mkdir $@

doc/html/perf.opt.png: examples/perf.opt.log
	TITLE="OCaml native code performance over C ($(CC) $(CFLAGS))" \
	    TERMINAL=png \
	    FONT=FreeSans,16 \
	    SIZE=2000,1200 \
	    BMARGIN=1600 \
	    DOTSIZE=2.5 DOTTYPE=7 \
	    OUTPUT=$@ examples/utils/plot.sh $<

# Testing the examples

tests.opt.log: $(INSTALL_CMA:.cma=.cmxa)
	$(MAKE) -C examples $@

tests.byte.log: $(INSTALL_CMA:.cma=.cmxa)
	$(MAKE) -C examples $@

perf.opt.log: $(INSTALL_CMA:.cma=.cmxa)
	$(MAKE) -C examples $@

perf.byte.log: $(INSTALL_CMA:.cma=.cmxa)
	$(MAKE) -C examples $@

### Install / Uninstall

install: $(INSTALL_CMA) $(INSTALL_CMA:.cma=.cmxa) doc META
	$(MKDIR) $(PKGDIR)
	$(CP) $(INSTALL_FILES) $(PKGDIR)
	$(CP) $(STUBLIBS) $(STUBDIR)
ifeq ($(INSTALL_DOCS), 1)
	$(MKDIR) $(DOCDIR)/html
	$(CP) doc/html/style.css doc/html/*.html $(DOCDIR)/html/
endif

uninstall:
	for f in $(STUBLIBS); do	 \
	    $(RM) $(STUBDIR)$$f || true; \
	done
	for f in $(INSTALL_FILES); do	 \
	    $(RM) $(PKGDIR)$$f || true;  \
	done
	-$(RMDIR) $(PKGDIR)
ifeq ($(INSTALL_DOCS), 1)
	-$(RM) $(DOCDIR)/html/style.css $(DOCDIR)/html/*.html
	-$(RMDIR) $(DOCDIR)/html
	-$(RMDIR) $(DOCDIR)
endif

ocamlfind: $(INSTALL_CMA) $(INSTALL_CMA:.cma=.cmxa) META
	ocamlfind install sundials $(INSTALL_FILES) $(STUBLIBS)

### Misc

depend: .depend
.depend:
	$(OCAMLDEP) \
	    -pp "cpp $(CPPFLAGS) -DOCAML_3X=$(OCAML_3X) -DVERSION=\\\"$(VERSION)\\\"" \
	    *.mli *.ml > .depend
	$(CC) -MM $(CFLAGS) *.c >> .depend

clean:
	-@($(MAKE) -C examples clean)
	-@$(RM) -f $(ALL_MLOBJ) $(ALL_MLOBJ:.cmo=.cmx) $(ALL_MLOBJ:.cmo=.o)
	-@$(RM) -f $(ALL_MLOBJ:.cmo=.cmi) $(ALL_MLOBJ:.cmo=.annot) $(ALL_COBJ)
	-@$(RM) -f $(ALL_CMA) $(ALL_CMA:.cma=.cmxa) $(ALL_CMA:.cma=.a)
	-@$(RM) -f $(foreach file,$(INSTALL_CMA:.cma=$(XA)),libml$(file))
	-@$(RM) -f $(foreach file,$(INSTALL_CMA:.cma=$(XS)),dllml$(file))
	-@$(RM) -f $(STUBLIBS)
	-@$(RM) -f dochtml.cmi dochtml.cmo

cleandoc:
	-@$(RM) -f doc/html/*.html doc/html/style.css

distclean: clean cleandoc
	-@($(MAKE) -C examples distclean)
	-@$(RM) -f META
	-@$(RM) -f config config.h

-include .depend<|MERGE_RESOLUTION|>--- conflicted
+++ resolved
@@ -66,32 +66,18 @@
 sundials.cma sundials.cmxa: $(MLOBJ_MAIN) $(MLOBJ_SENS)			    \
 			    $(MLOBJ_MAIN:.cmo=.cmx) $(MLOBJ_SENS:.cmo=.cmx) \
 			    $(COBJ_MAIN) $(COBJ_SENS)
-<<<<<<< HEAD
-	$(OCAMLMKLIB) $(OCAMLMKLIBFLAGS)			\
-	    -o sundials -oc mlsundials $^			\
-	    $(LIB_PATH)						\
-	    $(OCAML_CVODES_LIBLINK) 				\
-	    $(OCAML_IDAS_LIBLINK)	  			\
-	    $(OCAML_KINSOL_LIBLINK)				\
-	    $(OCAML_ALL_LIBLINK)
-
-sundials_nosensi.cma sundials_nosensi.cmxa:				   \
-			$(MLOBJ_MAIN) $(MLOBJ_NOSENSI)			   \
-			$(MLOBJ_MAIN:.cmo=.cmx) $(MLOBJ_NOSENSI:.cmo=.cmx) \
-			$(COBJ_MAIN) $(COBJ_NOSENSI)
-=======
 	$(OCAMLMKLIB) $(OCAMLMKLIBFLAGS)	\
 	    -o sundials -oc mlsundials $^	\
 	    $(LIB_PATH)				\
 	    $(OCAML_CVODES_LIBLINK)		\
 	    $(OCAML_IDAS_LIBLINK)		\
-	    $(OCAML_KINSOL_LIBLINK)
+	    $(OCAML_KINSOL_LIBLINK)		\
+	    $(OCAML_ALL_LIBLINK)
 
 sundials_no_sens.cma sundials_no_sens.cmxa:				  \
 			$(MLOBJ_MAIN) $(MLOBJ_NO_SENS)			  \
 			$(MLOBJ_MAIN:.cmo=.cmx) $(MLOBJ_NO_SENS:.cmo=.cmx) \
 			$(COBJ_MAIN) $(COBJ_NO_SENS)
->>>>>>> 651e6437
 	$(OCAMLMKLIB) $(OCAMLMKLIBFLAGS)			\
 	    -o sundials_no_sens -oc mlsundials_no_sens $^	\
 	    $(LIB_PATH)						\
