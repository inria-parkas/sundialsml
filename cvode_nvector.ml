(***********************************************************************)
(*                                                                     *)
(*               OCaml interface to (serial) Sundials                  *)
(*                                                                     *)
(*  Timothy Bourke (Inria), Jun Inoue (Inria), and Marc Pouzet (LIENS) *)
(*                                                                     *)
(*  Copyright 2014 Institut National de Recherche en Informatique et   *)
(*  en Automatique.  All rights reserved.  This file is distributed    *)
(*  under a BSD 2-Clause License, refer to the file LICENSE.           *)
(*                                                                     *)
(***********************************************************************)

<<<<<<< HEAD
include Cvode

type 'a nvector = 'a Nvector.nvector

type root_array = Sundials.Roots.t
type root_val_array = Sundials.Roots.val_array


type 'a single_tmp = 'a
type 'a triple_tmp = 'a * 'a * 'a

type ('t, 'a) jacobian_arg =
  {
    jac_t   : float;
    jac_y   : 'a;
    jac_fy  : 'a;
    jac_tmp : 't
  }

type 'a prec_solve_arg =
  {
    rhs   : 'a;
    gamma : float;
    delta : float;
    left  : bool;
  }

(* Note this definition differs from the one in cvode_serial, so the tag
   values are different.  *)
type 'a linear_solver =
  | Diag
  | Spgmr of spils_params * 'a spils_callbacks
  | Spbcg of spils_params * 'a spils_callbacks
  | Sptfqmr of spils_params * 'a spils_callbacks
and spils_params = { maxl : int option;
                     prec_type : Spils.preconditioning_type; }
and 'a spils_callbacks =
  {
    prec_solve_fn : (('a single_tmp, 'a) jacobian_arg -> 'a prec_solve_arg
                     -> 'a -> unit) option;
    prec_setup_fn : (('a triple_tmp, 'a) jacobian_arg -> bool -> float -> bool)
                    option;
    jac_times_vec_fn :
      (('a single_tmp, 'a) jacobian_arg
       -> 'a (* v *)
       -> 'a (* Jv *)
       -> unit) option;
  }
=======
include Cvode_session_nvector

>>>>>>> dd4fb148
let spils_no_precond = { prec_solve_fn = None;
                         prec_setup_fn = None;
                         jac_times_vec_fn = None; }

<<<<<<< HEAD
type 'a iter =
  | Newton of 'a linear_solver
  | Functional

type cvode_mem
type cvode_file
type c_weak_ref

(*
   In the nvector interface, we only need 'neqs' for the Banded preconditioner
   module which requires the problem size on initialization (CVBandPredInit).
   (Note that we cannot query an abstract nvector for its size.)
 *)
type 'a session = {
        cvode      : cvode_mem;
        backref    : c_weak_ref;
        neqs       : int;
        nroots     : int;
        err_file   : cvode_file;

        mutable exn_temp   : exn option;

        mutable rhsfn      : float -> 'a -> 'a -> unit;
        mutable rootsfn    : float -> 'a -> root_val_array -> unit;
        mutable errh       : Sundials.error_details -> unit;
        mutable errw       : 'a -> 'a -> unit;
        mutable presetupfn : ('a triple_tmp, 'a) jacobian_arg -> bool -> float -> bool;
        mutable presolvefn : ('a single_tmp, 'a) jacobian_arg -> 'a prec_solve_arg
                               -> 'a -> unit;
        mutable jactimesfn : ('a single_tmp, 'a) jacobian_arg -> 'a -> 'a -> unit;
      }

(* interface *)

=======
>>>>>>> dd4fb148
let read_weak_ref x : 'a session =
  match Weak.get x 0 with
  | Some y -> y
  | None -> raise (Failure "Internal error: weak reference is dead")

let adjust_retcode = fun session check_recoverable f x ->
  try f x; 0
  with
  | Sundials.RecoverableFailure when check_recoverable -> 1
  | e -> (session.exn_temp <- Some e; -1)

let call_rhsfn session t y y' =
  let session = read_weak_ref session in
  adjust_retcode session true (session.rhsfn t y) y'

let call_errw session y ewt =
  let session = read_weak_ref session in
  adjust_retcode session false (session.errw y) ewt

let call_errh session details =
  let session = read_weak_ref session in
  try session.errh details
  with e ->
    prerr_endline ("Warning: error handler function raised an exception.  " ^
                   "This exception will not be propagated.")

let call_presolvefn session jac r z =
  let session = read_weak_ref session in
  adjust_retcode session true (session.presolvefn jac r) z

(* the presetupfn is called directly from C. *)

let call_jactimesfn session jac v jv =
  let session = read_weak_ref session in
  adjust_retcode session true (session.jactimesfn jac v) jv

let _ =
  Callback.register "c_nvec_cvode_call_rhsfn"         call_rhsfn;
  Callback.register "c_nvec_cvode_call_errh"          call_errh;
  Callback.register "c_nvec_cvode_call_errw"          call_errw;
  Callback.register "c_nvec_cvode_call_presolvefn"    call_presolvefn;
  Callback.register "c_nvec_cvode_call_jactimesfn"    call_jactimesfn;

external session_finalize : 'a session -> unit
    = "c_cvode_session_finalize"

external c_init
    : 'a session Weak.t -> lmm -> 'a iter -> 'a nvector -> float
      -> (cvode_mem * c_weak_ref * cvode_file)
    = "c_nvec_cvode_init"

external c_root_init : 'a session -> int -> unit
    = "c_nvec_cvode_root_init"

let root_init session (nroots, rootsfn) =
  c_root_init session nroots;
  session.rootsfn <- rootsfn

external c_diag : 'a session -> unit
  = "c_cvode_diag"

external c_spils_set_preconditioner
  : 'a session -> bool -> bool -> unit
  = "c_nvec_cvode_spils_set_preconditioner"

external c_spils_spgmr
  : 'a session -> int -> Spils.preconditioning_type -> unit
  = "c_cvode_spils_spgmr"

external c_spils_spbcg
  : 'a session -> int -> Spils.preconditioning_type -> unit
  = "c_cvode_spils_spbcg"

external c_spils_sptfqmr
  : 'a session -> int -> Spils.preconditioning_type -> unit
  = "c_cvode_spils_sptfqmr"

external c_set_functional : 'a session -> unit
  = "c_cvode_set_functional"

let set_iter_type session iter =
  let optionally f = function
    | None -> ()
    | Some x -> f x
  in
  let set_precond prec_type cb =
    match prec_type with
    | Spils.PrecNone -> ()
    | Spils.PrecLeft | Spils.PrecRight | Spils.PrecBoth ->
      match cb.prec_solve_fn with
      | None -> invalid_arg "preconditioning type is not PrecNone, but no \
                             solve function given"
      | Some solve_fn ->
        c_spils_set_preconditioner session
          (cb.prec_setup_fn <> None)
          (cb.jac_times_vec_fn <> None);
        session.presolvefn <- solve_fn;
        optionally (fun f -> session.presetupfn <- f) cb.prec_setup_fn;
        optionally (fun f -> session.jactimesfn <- f) cb.jac_times_vec_fn
  in
  (* Release references to all linear solver-related callbacks.  *)
  session.presetupfn <- dummy_prec_setup;
  session.presolvefn <- dummy_prec_solve;
  session.jactimesfn <- dummy_jac_times_vec;
  match iter with
  | Functional -> c_set_functional session
  | Newton linsolv ->
    (* Iter type will be set to CV_NEWTON in the functions that set the linear
       solver.  *)
    match linsolv with
    | Diag -> c_diag session
    | Spgmr (par, cb) ->
        let maxl = match par.maxl with None -> 0 | Some ml -> ml in
        c_spils_spgmr session maxl par.prec_type;
        set_precond par.prec_type cb
    | Spbcg (par, cb) ->
        let maxl = match par.maxl with None -> 0 | Some ml -> ml in
        c_spils_spbcg session maxl par.prec_type;
        set_precond par.prec_type cb
    | Sptfqmr (par, cb) ->
        let maxl = match par.maxl with None -> 0 | Some ml -> ml in
        c_spils_sptfqmr session maxl par.prec_type;
        set_precond par.prec_type cb

external sv_tolerances  : 'a session -> float -> 'a nvector -> unit
    = "c_nvec_cvode_sv_tolerances"
external ss_tolerances  : 'a session -> float -> float -> unit
    = "c_cvode_ss_tolerances"
external wf_tolerances  : 'a session -> unit
    = "c_nvec_cvode_wf_tolerances"

type 'a tolerance =
  | SStolerances of float * float
  | SVtolerances of float * 'a nvector
  | WFtolerances of ('a -> 'a -> unit)

let default_tolerances = SStolerances (1.0e-4, 1.0e-8)

let set_tolerances s tol =
  match tol with
  | SStolerances (rel, abs) -> ss_tolerances s rel abs
  | SVtolerances (rel, abs) -> sv_tolerances s rel abs
  | WFtolerances ferrw -> (s.errw <- ferrw; wf_tolerances s)

let init lmm iter tol f ?(roots=no_roots) ?(t0=0.) y0 =
  let (nroots, roots) = roots in
  let weakref = Weak.create 1 in
  let cvode_mem, backref, err_file = c_init weakref lmm iter y0 t0 in
  (* cvode_mem and backref have to be immediately captured in a session and
     associated with the finalizer before we do anything else.  *)
  let session = {
          cvode      = cvode_mem;
          backref    = backref;
          nroots     = nroots;
          err_file   = err_file;

          exn_temp   = None;

          rhsfn      = f;
          rootsfn    = roots;
          errh       = (fun _ -> ());
          errw       = (fun _ _ -> ());
          presetupfn = dummy_prec_setup;
          presolvefn = dummy_prec_solve;
          jactimesfn = dummy_jac_times_vec;

          sensext    = NoSensExt;
        } in
  Gc.finalise session_finalize session;
  Weak.set weakref 0 (Some session);
  (* Now the session is safe to use.  If any of the following fails and raises
     an exception, the GC will take care of freeing cvode_mem and backref.  *)
  if nroots > 0 then
    c_root_init session nroots;
  set_iter_type session iter;
  set_tolerances session tol;
  session

let nroots { nroots } = nroots

external c_reinit
    : 'a session -> float -> 'a nvector -> unit
    = "c_nvec_cvode_reinit"
let reinit session ?iter_type ?roots t0 y0 =
  c_reinit session t0 y0;
  (match iter_type with
   | None -> ()
   | Some iter_type -> set_iter_type session iter_type);
  (match roots with
   | None -> ()
   | Some roots -> root_init session roots)

external get_root_info  : 'a session -> Roots.t -> unit
    = "c_cvode_get_root_info"

external solve_normal
    : 'a session -> float -> 'a nvector -> float * solver_result
    = "c_nvec_cvode_solve_normal"

external solve_one_step
    : 'a session -> float -> 'a nvector -> float * solver_result
    = "c_nvec_cvode_solve_one_step"

external get_dky
    : 'a session -> float -> int -> 'a nvector -> unit
    = "c_nvec_cvode_get_dky"

external get_integrator_stats : 'a session -> integrator_stats
    = "c_cvode_get_integrator_stats"

external get_work_space         : 'a session -> int * int
    = "c_cvode_get_work_space"

external get_num_steps          : 'a session -> int
    = "c_cvode_get_num_steps"

external get_num_rhs_evals      : 'a session -> int
    = "c_cvode_get_num_rhs_evals"

external get_num_lin_solv_setups : 'a session -> int
    = "c_cvode_get_num_lin_solv_setups"

external get_num_err_test_fails : 'a session -> int
    = "c_cvode_get_num_err_test_fails"

external get_last_order         : 'a session -> int
    = "c_cvode_get_last_order"

external get_current_order      : 'a session -> int
    = "c_cvode_get_current_order"

external get_actual_init_step   : 'a session -> float
    = "c_cvode_get_actual_init_step"

external get_last_step          : 'a session -> float
    = "c_cvode_get_last_step"

external get_current_step       : 'a session -> float
    = "c_cvode_get_current_step"

external get_current_time       : 'a session -> float
    = "c_cvode_get_current_time"

let print_integrator_stats s =
  let stats = get_integrator_stats s
  in
    Printf.printf "num_steps = %d\n"           stats.num_steps;
    Printf.printf "num_rhs_evals = %d\n"       stats.num_rhs_evals;
    Printf.printf "num_lin_solv_setups = %d\n" stats.num_lin_solv_setups;
    Printf.printf "num_err_test_fails = %d\n"  stats.num_err_test_fails;
    Printf.printf "last_order = %d\n"          stats.last_order;
    Printf.printf "current_order = %d\n"       stats.current_order;
    Printf.printf "actual_init_step = %e\n"    stats.actual_init_step;
    Printf.printf "last_step = %e\n"           stats.last_step;
    Printf.printf "current_step = %e\n"        stats.current_step;
    Printf.printf "current_time = %e\n"        stats.current_time;

external set_error_file : 'a session -> string -> bool -> unit
    = "c_cvode_set_error_file"

external set_err_handler_fn  : 'a session -> unit
    = "c_nvec_cvode_set_err_handler_fn"

let set_err_handler_fn s ferrh =
  s.errh <- ferrh;
  set_err_handler_fn s

external clear_err_handler_fn  : 'a session -> unit
    = "c_nvec_cvode_clear_err_handler_fn"

let clear_err_handler_fn s =
  s.errh <- (fun _ -> ());
  clear_err_handler_fn s

external set_max_ord            : 'a session -> int -> unit
    = "c_cvode_set_max_ord"
external set_max_num_steps      : 'a session -> int -> unit
    = "c_cvode_set_max_num_steps"
external set_max_hnil_warns     : 'a session -> int -> unit
    = "c_cvode_set_max_hnil_warns"
external set_stab_lim_det       : 'a session -> bool -> unit
    = "c_cvode_set_stab_lim_det"
external set_init_step          : 'a session -> float -> unit
    = "c_cvode_set_init_step"
external set_min_step           : 'a session -> float -> unit
    = "c_cvode_set_min_step"
external set_max_step           : 'a session -> float -> unit
    = "c_cvode_set_max_step"
external set_stop_time          : 'a session -> float -> unit
    = "c_cvode_set_stop_time"
external set_max_err_test_fails : 'a session -> int -> unit
    = "c_cvode_set_max_err_test_fails"
external set_max_nonlin_iters   : 'a session -> int -> unit
    = "c_cvode_set_max_nonlin_iters"
external set_max_conv_fails     : 'a session -> int -> unit
    = "c_cvode_set_max_conv_fails"
external set_nonlin_conv_coef   : 'a session -> float -> unit
    = "c_cvode_set_nonlin_conv_coef"

external set_root_direction'    : 'a session -> RootDirs.t -> unit
    = "c_cvode_set_root_direction"

let set_root_direction s rda =
  set_root_direction' s (RootDirs.copy_n (nroots s) rda)

let set_all_root_directions s rd =
  set_root_direction' s (RootDirs.make (nroots s) rd)

external set_no_inactive_root_warn      : 'a session -> unit
    = "c_cvode_set_no_inactive_root_warn"

external get_num_stab_lim_order_reds    : 'a session -> int
    = "c_cvode_get_num_stab_lim_order_reds"

external get_tol_scale_factor           : 'a session -> float
    = "c_cvode_get_tol_scale_factor"

external get_err_weights                : 'a session -> 'a nvector -> unit
    = "c_nvec_cvode_get_err_weights"

external get_est_local_errors           : 'a session -> 'a nvector -> unit
    = "c_nvec_cvode_get_est_local_errors"

external get_num_nonlin_solv_iters      : 'a session -> int
    = "c_cvode_get_num_nonlin_solv_iters"

external get_num_nonlin_solv_conv_fails : 'a session -> int
    = "c_cvode_get_num_nonlin_solv_conv_fails"

external get_nonlin_solv_stats          : 'a session -> int * int
    = "c_cvode_get_nonlin_solv_stats"

external get_num_g_evals                : 'a session -> int
    = "c_cvode_get_num_g_evals"

module Diag =
  struct
    external get_work_space       : 'a session -> int * int
        = "c_cvode_diag_get_work_space"

    external get_num_rhs_evals    : 'a session -> int
        = "c_cvode_diag_get_num_rhs_evals"
  end

module BandPrec =
  struct
    external get_work_space : 'a session -> int * int
        = "c_cvode_bandprec_get_work_space"

    external get_num_rhs_evals    : 'a session -> int
        = "c_cvode_bandprec_get_num_rhs_evals"
  end

module Spils =
  struct
    type 'a solve_arg = 'a prec_solve_arg =
      {
        rhs : 'a;
        gamma : float;
        delta : float;
        left : bool;
      }

    external set_preconditioner  : 'a session -> unit
        = "c_nvec_cvode_set_preconditioner"

    let set_preconditioner s fpresetupfn fpresolvefn =
      s.presetupfn <- fpresetupfn;
      s.presolvefn <- fpresolvefn;
      set_preconditioner s

    external set_jac_times_vec_fn : 'a session -> unit
        = "c_nvec_cvode_set_jac_times_vec_fn"

    let set_jac_times_vec_fn s fjactimesfn =
      s.jactimesfn <- fjactimesfn;
      set_jac_times_vec_fn s

    external clear_jac_times_vec_fn : 'a session -> unit
        = "c_nvec_cvode_clear_jac_times_vec_fn"

    let clear_jac_times_vec_fn s =
      s.jactimesfn <- (fun _ _ _ -> ());
      clear_jac_times_vec_fn s

    external set_prec_type : 'a session -> Spils.preconditioning_type -> unit
        = "c_cvode_spils_set_prec_type"

    external set_gs_type : 'a session -> Spils.gramschmidt_type -> unit
        = "c_cvode_spils_set_gs_type"

    external set_eps_lin            : 'a session -> float -> unit
        = "c_cvode_spils_set_eps_lin"

    external set_maxl               : 'a session -> int -> unit
        = "c_cvode_spils_set_maxl"

    external get_num_lin_iters      : 'a session -> int
        = "c_cvode_spils_get_num_lin_iters"

    external get_num_conv_fails     : 'a session -> int
        = "c_cvode_spils_get_num_conv_fails"

    external get_work_space         : 'a session -> int * int
        = "c_cvode_spils_get_work_space"

    external get_num_prec_evals     : 'a session -> int
        = "c_cvode_spils_get_num_prec_evals"

    external get_num_prec_solves    : 'a session -> int
        = "c_cvode_spils_get_num_prec_solves"

    external get_num_jtimes_evals   : 'a session -> int
        = "c_cvode_spils_get_num_jtimes_evals"

    external get_num_rhs_evals      : 'a session -> int
        = "c_cvode_spils_get_num_rhs_evals"

  end
<|MERGE_RESOLUTION|>--- conflicted
+++ resolved
@@ -10,100 +10,12 @@
 (*                                                                     *)
 (***********************************************************************)
 
-<<<<<<< HEAD
-include Cvode
-
-type 'a nvector = 'a Nvector.nvector
-
-type root_array = Sundials.Roots.t
-type root_val_array = Sundials.Roots.val_array
-
-
-type 'a single_tmp = 'a
-type 'a triple_tmp = 'a * 'a * 'a
-
-type ('t, 'a) jacobian_arg =
-  {
-    jac_t   : float;
-    jac_y   : 'a;
-    jac_fy  : 'a;
-    jac_tmp : 't
-  }
-
-type 'a prec_solve_arg =
-  {
-    rhs   : 'a;
-    gamma : float;
-    delta : float;
-    left  : bool;
-  }
-
-(* Note this definition differs from the one in cvode_serial, so the tag
-   values are different.  *)
-type 'a linear_solver =
-  | Diag
-  | Spgmr of spils_params * 'a spils_callbacks
-  | Spbcg of spils_params * 'a spils_callbacks
-  | Sptfqmr of spils_params * 'a spils_callbacks
-and spils_params = { maxl : int option;
-                     prec_type : Spils.preconditioning_type; }
-and 'a spils_callbacks =
-  {
-    prec_solve_fn : (('a single_tmp, 'a) jacobian_arg -> 'a prec_solve_arg
-                     -> 'a -> unit) option;
-    prec_setup_fn : (('a triple_tmp, 'a) jacobian_arg -> bool -> float -> bool)
-                    option;
-    jac_times_vec_fn :
-      (('a single_tmp, 'a) jacobian_arg
-       -> 'a (* v *)
-       -> 'a (* Jv *)
-       -> unit) option;
-  }
-=======
 include Cvode_session_nvector
 
->>>>>>> dd4fb148
 let spils_no_precond = { prec_solve_fn = None;
                          prec_setup_fn = None;
                          jac_times_vec_fn = None; }
 
-<<<<<<< HEAD
-type 'a iter =
-  | Newton of 'a linear_solver
-  | Functional
-
-type cvode_mem
-type cvode_file
-type c_weak_ref
-
-(*
-   In the nvector interface, we only need 'neqs' for the Banded preconditioner
-   module which requires the problem size on initialization (CVBandPredInit).
-   (Note that we cannot query an abstract nvector for its size.)
- *)
-type 'a session = {
-        cvode      : cvode_mem;
-        backref    : c_weak_ref;
-        neqs       : int;
-        nroots     : int;
-        err_file   : cvode_file;
-
-        mutable exn_temp   : exn option;
-
-        mutable rhsfn      : float -> 'a -> 'a -> unit;
-        mutable rootsfn    : float -> 'a -> root_val_array -> unit;
-        mutable errh       : Sundials.error_details -> unit;
-        mutable errw       : 'a -> 'a -> unit;
-        mutable presetupfn : ('a triple_tmp, 'a) jacobian_arg -> bool -> float -> bool;
-        mutable presolvefn : ('a single_tmp, 'a) jacobian_arg -> 'a prec_solve_arg
-                               -> 'a -> unit;
-        mutable jactimesfn : ('a single_tmp, 'a) jacobian_arg -> 'a -> 'a -> unit;
-      }
-
-(* interface *)
-
-=======
->>>>>>> dd4fb148
 let read_weak_ref x : 'a session =
   match Weak.get x 0 with
   | Some y -> y
