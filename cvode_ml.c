/***********************************************************************
 *                                                                     *
 *              Ocaml interface to Sundials CVODE solver               *
 *                                                                     *
 *           Timothy Bourke (INRIA) and Marc Pouzet (LIENS)            *
 *                                                                     *
 *  Copyright 2013 Institut National de Recherche en Informatique et   *
 *  en Automatique.  All rights reserved.  This file is distributed    *
 *  under the terms of the GNU Library General Public License, with    *
 *  the special exception on linking described in file LICENSE.        *
 *                                                                     *
 ***********************************************************************/

/* Sundials interface functions that do not involve NVectors. */

#include <cvode/cvode.h>
#include <sundials/sundials_config.h>
#include <sundials/sundials_types.h>
#include <sundials/sundials_band.h>

#include <caml/mlvalues.h>
#include <caml/alloc.h>
#include <caml/memory.h>
#include <caml/callback.h>
#include <caml/custom.h>
#include <caml/fail.h>
#include <caml/unixsupport.h>
#include <caml/bigarray.h>

/* linear solvers */
#include <cvode/cvode_dense.h>
#include <cvode/cvode_band.h>
#include <cvode/cvode_diag.h>
#include <cvode/cvode_spgmr.h>
#include <cvode/cvode_spbcgs.h>
#include <cvode/cvode_sptfqmr.h>
#include <cvode/cvode_bandpre.h>
#include <cvode/cvode_spils.h>

#if SUNDIALS_BLAS_LAPACK == 1
#include <cvode/cvode_lapack.h>
#endif

#include "cvode_ml.h"

#include <stdio.h>
#define MAX_ERRMSG_LEN 256

void cvode_ml_check_flag(const char *call, int flag)
{
    static char exmsg[MAX_ERRMSG_LEN] = "";

    if (flag == CV_SUCCESS
	|| flag == CV_ROOT_RETURN
	|| flag == CV_TSTOP_RETURN) return;

    switch (flag) {
    case CV_ILL_INPUT:
	caml_raise_constant(*caml_named_value("cvode_IllInput"));
	break;

    case CV_TOO_CLOSE:
	caml_raise_constant(*caml_named_value("cvode_TooClose"));
	break;

    case CV_TOO_MUCH_WORK:
	caml_raise_constant(*caml_named_value("cvode_TooMuchWork"));
	break;

    case CV_TOO_MUCH_ACC:
	caml_raise_constant(*caml_named_value("cvode_TooMuchAccuracy"));
	break;

    case CV_ERR_FAILURE:
	caml_raise_constant(*caml_named_value("cvode_ErrFailure"));
	break;

    case CV_CONV_FAILURE:
	caml_raise_constant(*caml_named_value("cvode_ConvergenceFailure"));
	break;

    case CV_LINIT_FAIL:
	caml_raise_constant(*caml_named_value("cvode_LinearInitFailure"));
	break;

    case CV_LSETUP_FAIL:
	caml_raise_constant(*caml_named_value("cvode_LinearSetupFailure"));
	break;

    case CV_LSOLVE_FAIL:
	caml_raise_constant(*caml_named_value("cvode_LinearSolveFailure"));
	break;

    case CV_RHSFUNC_FAIL:
	caml_raise_constant(*caml_named_value("cvode_RhsFuncFailure"));
	break;

    case CV_FIRST_RHSFUNC_ERR:
	caml_raise_constant(*caml_named_value("cvode_FirstRhsFuncError"));
	break;

    case CV_REPTD_RHSFUNC_ERR:
	caml_raise_constant(*caml_named_value("cvode_RepeatedRhsFuncError"));
	break;

    case CV_UNREC_RHSFUNC_ERR:
	caml_raise_constant(*caml_named_value("cvode_UnrecoverableRhsFuncError"));
	break;

    case CV_RTFUNC_FAIL:
	caml_raise_constant(*caml_named_value("cvode_RootFuncFailure"));
	break;

    case CV_BAD_K:
	caml_raise_constant(*caml_named_value("cvode_BadK"));
	break;

    case CV_BAD_T:
	caml_raise_constant(*caml_named_value("cvode_BadT"));
	break;

    case CV_BAD_DKY:
	caml_raise_constant(*caml_named_value("cvode_BadDky"));
	break;

    default:
	/* e.g. CVDIAG_MEM_NULL, CVDIAG_ILL_INPUT, CVDIAG_MEM_FAIL */
	snprintf(exmsg, MAX_ERRMSG_LEN, "%s: %s", call,
		 CVodeGetReturnFlagName(flag));
	caml_failwith(exmsg);
    }
}

static int precond_type(value vptype)
{
    CAMLparam1(vptype);

    int ptype;
    switch (Int_val(vptype)) {
    case VARIANT_PRECONDITIONING_TYPE_PRECNONE:
	ptype = PREC_NONE;
	break;

    case VARIANT_PRECONDITIONING_TYPE_PRECLEFT:
	ptype = PREC_LEFT;
	break;

    case VARIANT_PRECONDITIONING_TYPE_PRECRIGHT:
	ptype = PREC_RIGHT;
	break;

    case VARIANT_PRECONDITIONING_TYPE_PRECBOTH:
	ptype = PREC_BOTH;
	break;
    }

    CAMLreturn(ptype);
}

/* basic interface */

void set_linear_solver(void *cvode_mem, value ls, int n)
{
    int flag;

    if (Is_block(ls)) {
	long int field0 = Field(Field(ls, 0), 0); /* mupper, pretype */
	long int field1 = Field(Field(ls, 0), 1); /* mlower, maxl */
	value sprange, bandrange;

	switch (Tag_val(ls)) {
	case VARIANT_LINEAR_SOLVER_BAND:
	    flag = CVBand(cvode_mem, n, Long_val(field0), Long_val(field1));
	    CHECK_FLAG("CVBand", flag);
	    break;

	case VARIANT_LINEAR_SOLVER_LAPACKBAND:
#if SUNDIALS_BLAS_LAPACK == 1
	    flag = CVLapackBand(cvode_mem, n, Long_val(field0),
					      Long_val(field1));
	    CHECK_FLAG("CVLapackBand", flag);
#else
	    caml_failwith("Lapack solvers are not available.");
#endif
	    break;

	case VARIANT_LINEAR_SOLVER_SPGMR:
	    flag = CVSpgmr(cvode_mem, precond_type(field0), Long_val(field1));
	    CHECK_FLAG("CVSpgmr", flag);
	    break;

	case VARIANT_LINEAR_SOLVER_SPBCG:
	    flag = CVSpbcg(cvode_mem, precond_type(field0), Long_val(field1));
	    CHECK_FLAG("CVSpbcg", flag);
	    break;

	case VARIANT_LINEAR_SOLVER_SPTFQMR:
	    flag = CVSptfqmr(cvode_mem, precond_type(field0), Long_val(field1));
	    CHECK_FLAG("CVSPtfqmr", flag);
	    break;

	case VARIANT_LINEAR_SOLVER_BANDED_SPGMR:
	    sprange = Field(ls, 0);
	    bandrange = Field(ls, 1);

	    flag = CVSpgmr(cvode_mem, precond_type(Field(sprange, 0)),
				      Long_val(Field(sprange, 1)));
	    CHECK_FLAG("CVSpgmr", flag);

	    flag = CVBandPrecInit(cvode_mem, n, Long_val(Field(bandrange, 0)),
						Long_val(Field(bandrange, 1)));
	    CHECK_FLAG("CVBandPrecInit", flag);
	    break;

	case VARIANT_LINEAR_SOLVER_BANDED_SPBCG:
	    sprange = Field(ls, 0);
	    bandrange = Field(ls, 1);

	    flag = CVSpbcg(cvode_mem, precond_type(Field(sprange, 0)),
				      Long_val(Field(sprange, 1)));
	    CHECK_FLAG("CVSpbcg", flag);

	    flag = CVBandPrecInit(cvode_mem, n, Long_val(Field(bandrange, 0)),
						Long_val(Field(bandrange, 1)));
	    CHECK_FLAG("CVBandPrecInit", flag);
	    break;

	case VARIANT_LINEAR_SOLVER_BANDED_SPTFQMR:
	    sprange = Field(ls, 0);
	    bandrange = Field(ls, 1);

	    flag = CVSptfqmr(cvode_mem, precond_type(Field(sprange, 0)),
				        Long_val(Field(sprange, 1)));
	    CHECK_FLAG("CVSptfqmr", flag);

	    flag = CVBandPrecInit(cvode_mem, n, Long_val(Field(bandrange, 0)),
						Long_val(Field(bandrange, 1)));
	    CHECK_FLAG("CVBandPrecInit", flag);
	    break;

	default:
	    caml_failwith("Illegal linear solver block value.");
	    break;
	}

    } else {
	switch (Int_val(ls)) {
	case VARIANT_LINEAR_SOLVER_DENSE:
	    flag = CVDense(cvode_mem, n);
	    CHECK_FLAG("CVDense", flag);
	    break;

	case VARIANT_LINEAR_SOLVER_LAPACKDENSE:
#if SUNDIALS_BLAS_LAPACK == 1
	    flag = CVLapackDense(cvode_mem, n);
	    CHECK_FLAG("CVLapackDense", flag);
#else
	    caml_failwith("Lapack solvers are not available.");
#endif
	    break;

	case VARIANT_LINEAR_SOLVER_DIAG:
	    flag = CVDiag(cvode_mem);
	    CHECK_FLAG("CVDiag", flag);
	    break;

	default:
	    caml_failwith("Illegal linear solver value.");
	    break;
	}
    }
}

CAMLprim void c_session_finalize(value vdata)
{
    if (CVODE_MEM_FROM_ML(vdata) != NULL) {
	void *cvode_mem = CVODE_MEM_FROM_ML(vdata);
	CVodeFree(&cvode_mem);
    }

    FILE* err_file = (FILE *)Long_val(Field(vdata, RECORD_SESSION_ERRFILE));
    if (err_file != NULL) {
	fclose(err_file);
    }
}

CAMLprim void c_set_user_data(value vdata)
{
    CAMLparam1(vdata);
    CVodeSetUserData(CVODE_MEM_FROM_ML(vdata), CVODE_USER_DATA_FROM_ML(vdata));
    CAMLreturn0;
}
 
CAMLprim void c_ss_tolerances(value vdata, value reltol, value abstol)
{
    CAMLparam3(vdata, reltol, abstol);

    int flag = CVodeSStolerances(CVODE_MEM_FROM_ML(vdata),
		 Double_val(reltol), Double_val(abstol));
    CHECK_FLAG("CVodeSStolerances", flag);

    CAMLreturn0;
}

CAMLprim void c_get_root_info(value vdata, value roots)
{
    CAMLparam2(vdata, roots);

    int roots_l = Caml_ba_array_val(roots)->dim[0];
    int *roots_d = INT_ARRAY(roots);

    if (roots_l < CVODE_NROOTS_FROM_ML(vdata)) {
	caml_invalid_argument("roots array is too short");
    }

    int flag = CVodeGetRootInfo(CVODE_MEM_FROM_ML(vdata), roots_d);
    CHECK_FLAG("CVodeGetRootInfo", flag);

    CAMLreturn0;
}

CAMLprim value c_get_integrator_stats(value vdata)
{
    CAMLparam1(vdata);
    CAMLlocal1(r);

    int flag;

    long int nsteps;
    long int nfevals;    
    long int nlinsetups;
    long int netfails;

    int qlast;
    int qcur;	 

    realtype hinused;
    realtype hlast;
    realtype hcur;
    realtype tcur;

    flag = CVodeGetIntegratorStats(CVODE_MEM_FROM_ML(vdata),
	&nsteps,
	&nfevals,    
	&nlinsetups,
	&netfails,
	&qlast,
	&qcur,	 
	&hinused,
	&hlast,
	&hcur,
	&tcur
    ); 
    CHECK_FLAG("CVodeGetIntegratorStats", flag);

    r = caml_alloc_tuple(10);
    Store_field(r, RECORD_INTEGRATOR_STATS_STEPS, Val_long(nsteps));
    Store_field(r, RECORD_INTEGRATOR_STATS_RHS_EVALS, Val_long(nfevals));
    Store_field(r, RECORD_INTEGRATOR_STATS_LINEAR_SOLVER_SETUPS, Val_long(nlinsetups));
    Store_field(r, RECORD_INTEGRATOR_STATS_ERROR_TEST_FAILURES, Val_long(netfails));

    Store_field(r, RECORD_INTEGRATOR_STATS_LAST_INTERNAL_ORDER, Val_int(qlast));
    Store_field(r, RECORD_INTEGRATOR_STATS_NEXT_INTERNAL_ORDER, Val_int(qcur));

    Store_field(r, RECORD_INTEGRATOR_STATS_INITIAL_STEP_SIZE, caml_copy_double(hinused));
    Store_field(r, RECORD_INTEGRATOR_STATS_LAST_STEP_SIZE, caml_copy_double(hlast));
    Store_field(r, RECORD_INTEGRATOR_STATS_NEXT_STEP_SIZE, caml_copy_double(hcur));
    Store_field(r, RECORD_INTEGRATOR_STATS_INTERNAL_TIME, caml_copy_double(tcur));

    CAMLreturn(r);
}

CAMLprim void c_set_error_file(value vdata, value vpath, value vtrunc)
{
    CAMLparam3(vdata, vpath, vtrunc);

    FILE* err_file = (FILE *)Long_val(Field(vdata, RECORD_SESSION_ERRFILE));

    if (err_file != NULL) {
	fclose(err_file);
	Store_field(vdata, RECORD_SESSION_ERRFILE, 0);
    }
    char *mode = Bool_val(vtrunc) ? "w" : "a";
    err_file = fopen(String_val(vpath), mode);
    if (err_file == NULL) {
	uerror("fopen", vpath);
    }

    int flag = CVodeSetErrFile(CVODE_MEM_FROM_ML(vdata), err_file);
    CHECK_FLAG("CVodeSetErrFile", flag);

    Store_field(vdata, RECORD_SESSION_ERRFILE, Val_long(err_file));

    CAMLreturn0;
}

CAMLprim void c_set_iter_type(value vdata, value iter)
{
    CAMLparam2(vdata, iter);

    int iter_c;
    if (Is_block(iter)) {
	iter_c = CV_NEWTON;
    } else {
	iter_c = CV_FUNCTIONAL;
    }

    int flag = CVodeSetIterType(CVODE_MEM_FROM_ML(vdata), iter_c);
    CHECK_FLAG("CVodeSetIterType", flag);

    if (iter_c == CV_NEWTON) {
	set_linear_solver(CVODE_MEM_FROM_ML(vdata), Field(iter, 0),
			  CVODE_NEQS_FROM_ML(vdata));
    }

    CAMLreturn0;
}

CAMLprim void c_set_root_direction(value vdata, value rootdirs)
{
    CAMLparam2(vdata, rootdirs);

    int rootdirs_l = Caml_ba_array_val(rootdirs)->dim[0];
    int *rootdirs_d = INT_ARRAY(rootdirs);

    if (rootdirs_l < CVODE_NROOTS_FROM_ML(vdata)) {
	caml_invalid_argument("root directions array is too short");
    }

    int flag = CVodeSetRootDirection(CVODE_MEM_FROM_ML(vdata), rootdirs_d);
    CHECK_FLAG("CVodeSetRootDirection", flag);

    CAMLreturn0;
}

CAMLprim void c_set_prec_type(value vcvode_mem, value vptype)
{
    CAMLparam2(vcvode_mem, vptype);

    int flag = CVSpilsSetPrecType(CVODE_MEM_FROM_ML(vcvode_mem),
				  precond_type(vptype));
    CHECK_FLAG("CVSpilsSetPrecType", flag);

    CAMLreturn0;
}

value cvode_ml_big_real()
{
    CAMLparam0();
    CAMLreturn(caml_copy_double(BIG_REAL));
}

value cvode_ml_unit_roundoff()
{
    CAMLparam0();
    CAMLreturn(caml_copy_double(UNIT_ROUNDOFF));
}

/* * * * * * * * * * * * * * * * * * * * * * * * * * * * * * * * * * * * *
 *
 * Boiler plate definitions for Sundials interface.
 *
 */

CAMLprim value c_get_work_space(value vcvode_mem)
{
    CAMLparam1(vcvode_mem);
    CAMLlocal1(r);

    int flag;
    long int lenrw;
    long int leniw;

    flag = CVodeGetWorkSpace(CVODE_MEM_FROM_ML(vcvode_mem), &lenrw, &leniw);
    CHECK_FLAG("CVodeGetWorkSpace", flag);

    r = caml_alloc_tuple(2);

    Store_field(r, 0, Val_int(lenrw));
    Store_field(r, 1, Val_int(leniw));

    CAMLreturn(r);
}

CAMLprim value c_get_num_steps(value vcvode_mem)
{
    CAMLparam1(vcvode_mem);

    int flag;
    long int v;

    flag = CVodeGetNumSteps(CVODE_MEM_FROM_ML(vcvode_mem), &v);
    CHECK_FLAG("CVodeGetNumSteps", flag);

    CAMLreturn(Val_long(v));
}

CAMLprim value c_get_num_rhs_evals(value vcvode_mem)
{
    CAMLparam1(vcvode_mem);

    int flag;
    long int v;

    flag = CVodeGetNumRhsEvals(CVODE_MEM_FROM_ML(vcvode_mem), &v);
    CHECK_FLAG("CVodeGetNumRhsEvals", flag);

    CAMLreturn(Val_long(v));
}

CAMLprim value c_get_num_lin_solv_setups(value vcvode_mem)
{
    CAMLparam1(vcvode_mem);

    int flag;
    long int v;

    flag = CVodeGetNumLinSolvSetups(CVODE_MEM_FROM_ML(vcvode_mem), &v);
    CHECK_FLAG("CVodeGetNumLinSolvSetups", flag);

    CAMLreturn(Val_long(v));
}

CAMLprim value c_get_num_err_test_fails(value vcvode_mem)
{
    CAMLparam1(vcvode_mem);

    int flag;
    long int v;

    flag = CVodeGetNumErrTestFails(CVODE_MEM_FROM_ML(vcvode_mem), &v);
    CHECK_FLAG("CVodeGetNumErrTestFails", flag);

    CAMLreturn(Val_long(v));
}

CAMLprim value c_get_last_order(value vcvode_mem)
{
    CAMLparam1(vcvode_mem);

    int flag;
    int v;

    flag = CVodeGetLastOrder(CVODE_MEM_FROM_ML(vcvode_mem), &v);
    CHECK_FLAG("CVodeGetLastOrder", flag);

    CAMLreturn(Val_int(v));
}

CAMLprim value c_get_current_order(value vcvode_mem)
{
    CAMLparam1(vcvode_mem);

    int flag;
    int v;

    flag = CVodeGetCurrentOrder(CVODE_MEM_FROM_ML(vcvode_mem), &v);
    CHECK_FLAG("CVodeGetCurrentOrder", flag);

    CAMLreturn(Val_int(v));
}

CAMLprim value c_get_actual_init_step(value vcvode_mem)
{
    CAMLparam1(vcvode_mem);

    int flag;
    realtype v;

    flag = CVodeGetActualInitStep(CVODE_MEM_FROM_ML(vcvode_mem), &v);
    CHECK_FLAG("CVodeGetActualInitStep", flag);

    CAMLreturn(caml_copy_double(v));
}

CAMLprim value c_get_last_step(value vcvode_mem)
{
    CAMLparam1(vcvode_mem);

    int flag;
    realtype v;

    flag = CVodeGetLastStep(CVODE_MEM_FROM_ML(vcvode_mem), &v);
    CHECK_FLAG("CVodeGetLastStep", flag);

    CAMLreturn(caml_copy_double(v));
}

CAMLprim value c_get_current_step(value vcvode_mem)
{
    CAMLparam1(vcvode_mem);

    int flag;
    realtype v;

    flag = CVodeGetCurrentStep(CVODE_MEM_FROM_ML(vcvode_mem), &v);
    CHECK_FLAG("CVodeGetCurrentStep", flag);

    CAMLreturn(caml_copy_double(v));
}

CAMLprim value c_get_current_time(value vcvode_mem)
{
    CAMLparam1(vcvode_mem);

    int flag;
    realtype v;

    flag = CVodeGetCurrentTime(CVODE_MEM_FROM_ML(vcvode_mem), &v);
    CHECK_FLAG("CVodeGetCurrentTime", flag);

    CAMLreturn(caml_copy_double(v));
}

CAMLprim void c_set_max_ord(value vcvode_mem, value maxord)
{
    CAMLparam2(vcvode_mem, maxord);


    int flag = CVodeSetMaxOrd(CVODE_MEM_FROM_ML(vcvode_mem), Int_val(maxord));
    CHECK_FLAG("CVodeSetMaxOrd", flag);

    CAMLreturn0;
}

CAMLprim void c_set_max_num_steps(value vcvode_mem, value mxsteps)
{
    CAMLparam2(vcvode_mem, mxsteps);


    int flag = CVodeSetMaxNumSteps(CVODE_MEM_FROM_ML(vcvode_mem), Long_val(mxsteps));
    CHECK_FLAG("CVodeSetMaxNumSteps", flag);

    CAMLreturn0;
}

CAMLprim void c_set_max_hnil_warns(value vcvode_mem, value mxhnil)
{
    CAMLparam2(vcvode_mem, mxhnil);


    int flag = CVodeSetMaxHnilWarns(CVODE_MEM_FROM_ML(vcvode_mem), Int_val(mxhnil));
    CHECK_FLAG("CVodeSetMaxHnilWarns", flag);

    CAMLreturn0;
}

CAMLprim void c_set_stab_lim_det(value vcvode_mem, value stldet)
{
    CAMLparam2(vcvode_mem, stldet);


    int flag = CVodeSetStabLimDet(CVODE_MEM_FROM_ML(vcvode_mem), Bool_val(stldet));
    CHECK_FLAG("CVodeSetStabLimDet", flag);

    CAMLreturn0;
}

CAMLprim void c_set_init_step(value vcvode_mem, value hin)
{
    CAMLparam2(vcvode_mem, hin);


    int flag = CVodeSetInitStep(CVODE_MEM_FROM_ML(vcvode_mem), Double_val(hin));
    CHECK_FLAG("CVodeSetInitStep", flag);

    CAMLreturn0;
}

CAMLprim void c_set_min_step(value vcvode_mem, value hmin)
{
    CAMLparam2(vcvode_mem, hmin);


    int flag = CVodeSetMinStep(CVODE_MEM_FROM_ML(vcvode_mem), Double_val(hmin));
    CHECK_FLAG("CVodeSetMinStep", flag);

    CAMLreturn0;
}

CAMLprim void c_set_max_step(value vcvode_mem, value hmax)
{
    CAMLparam2(vcvode_mem, hmax);


    int flag = CVodeSetMaxStep(CVODE_MEM_FROM_ML(vcvode_mem), Double_val(hmax));
    CHECK_FLAG("CVodeSetMaxStep", flag);

    CAMLreturn0;
}

CAMLprim void c_set_stop_time(value vcvode_mem, value tstop)
{
    CAMLparam2(vcvode_mem, tstop);


    int flag = CVodeSetStopTime(CVODE_MEM_FROM_ML(vcvode_mem), Double_val(tstop));
    CHECK_FLAG("CVodeSetStopTime", flag);

    CAMLreturn0;
}

CAMLprim void c_set_max_err_test_fails(value vcvode_mem, value maxnef)
{
    CAMLparam2(vcvode_mem, maxnef);


    int flag = CVodeSetMaxErrTestFails(CVODE_MEM_FROM_ML(vcvode_mem), Int_val(maxnef));
    CHECK_FLAG("CVodeSetMaxErrTestFails", flag);

    CAMLreturn0;
}

CAMLprim void c_set_max_nonlin_iters(value vcvode_mem, value maxcor)
{
    CAMLparam2(vcvode_mem, maxcor);


    int flag = CVodeSetMaxNonlinIters(CVODE_MEM_FROM_ML(vcvode_mem), Int_val(maxcor));
    CHECK_FLAG("CVodeSetMaxNonlinIters", flag);

    CAMLreturn0;
}

CAMLprim void c_set_max_conv_fails(value vcvode_mem, value maxncf)
{
    CAMLparam2(vcvode_mem, maxncf);


    int flag = CVodeSetMaxConvFails(CVODE_MEM_FROM_ML(vcvode_mem), Int_val(maxncf));
    CHECK_FLAG("CVodeSetMaxConvFails", flag);

    CAMLreturn0;
}

CAMLprim void c_set_nonlin_conv_coef(value vcvode_mem, value nlscoef)
{
    CAMLparam2(vcvode_mem, nlscoef);


    int flag = CVodeSetNonlinConvCoef(CVODE_MEM_FROM_ML(vcvode_mem), Double_val(nlscoef));
    CHECK_FLAG("CVodeSetNonlinConvCoef", flag);

    CAMLreturn0;
}

CAMLprim void c_set_no_inactive_root_warn(value vcvode_mem)
{
    CAMLparam1(vcvode_mem);

    int flag = CVodeSetNoInactiveRootWarn(CVODE_MEM_FROM_ML(vcvode_mem));
    CHECK_FLAG("CVodeSetNoInactiveRootWarn", flag);

    CAMLreturn0;
}

CAMLprim void c_set_gs_type(value vcvode_mem, value vgstype)
{
    CAMLparam2(vcvode_mem, vgstype);

    int gstype;
    switch (Int_val(vgstype)) {
    case VARIANT_GRAMSCHMIDT_TYPE_MODIFIEDGS:
	gstype = MODIFIED_GS;
	break;

    case VARIANT_GRAMSCHMIDT_TYPE_CLASSICALGS:
	gstype = CLASSICAL_GS;
	break;
    }

    int flag = CVSpilsSetGSType(CVODE_MEM_FROM_ML(vcvode_mem), gstype);
    CHECK_FLAG("CVSpilsSetGSType", flag);

    CAMLreturn0;
}

CAMLprim void c_set_eps_lin(value vcvode_mem, value eplifac)
{
    CAMLparam2(vcvode_mem, eplifac);

    int flag = CVSpilsSetEpsLin(CVODE_MEM_FROM_ML(vcvode_mem), Double_val(eplifac));
    CHECK_FLAG("CVSpilsSetEpsLin", flag);

    CAMLreturn0;
}

CAMLprim void c_set_maxl(value vcvode_mem, value maxl)
{
    CAMLparam2(vcvode_mem, maxl);

    int flag = CVSpilsSetMaxl(CVODE_MEM_FROM_ML(vcvode_mem), Int_val(maxl));
    CHECK_FLAG("CVSpilsSetMaxl", flag);

    CAMLreturn0;
}

<<<<<<< HEAD
=======
/* Dense matrix functions */

#define DLSMAT(v) (*(DlsMat *)Data_custom_val(v))

static void finalize_dlsmat(value va)
{
    DestroyMat(DLSMAT(va));
}

CAMLprim value c_densematrix_new_dense_mat(value vmn)
{
    CAMLparam1(vmn);
    CAMLlocal1(vr);

    int m = Int_val(Field(vmn, 0));
    int n = Int_val(Field(vmn, 1));

    DlsMat a = NewDenseMat(m, n);
    if (a == NULL)
	caml_failwith("Could not create Dense Matrix.");
    mlsize_t approx_size = m * n * sizeof(realtype);

    /* a DlsMat is a pointer to a struct _DlsMat */
    vr = caml_alloc_final(2, &finalize_dlsmat, approx_size, approx_size * 20);
    Store_field(vr, 1, (value)a);

    CAMLreturn(vr);
}

CAMLprim void c_densematrix_print_mat(value va)
{
    CAMLparam1(va);
    PrintMat(DLSMAT(va));
    fflush(stdout);
    CAMLreturn0;
}

CAMLprim void c_densematrix_set_to_zero(value va)
{
    CAMLparam1(va);
    SetToZero(DLSMAT(va));
    CAMLreturn0;
}

CAMLprim void c_densematrix_add_identity(value va)
{
    CAMLparam1(va);
    AddIdentity(DLSMAT(va));
    CAMLreturn0;
}

CAMLprim void c_densematrix_copy(value va, value vb)
{
    CAMLparam2(va, vb);
    DenseCopy(DLSMAT(va), DLSMAT(vb));
    CAMLreturn0;
}

CAMLprim void c_densematrix_scale(value vc, value va)
{
    CAMLparam2(vc, va);
    DenseScale(Double_val(vc), DLSMAT(va));
    CAMLreturn0;
}

CAMLprim void c_densematrix_getrf(value va, value vp)
{
    CAMLparam2(va, vp);
    int r = DenseGETRF(DLSMAT(va), LONG_ARRAY(vp));

    if (r != 0) {
	caml_raise_with_arg(*caml_named_value("cvode_ZeroDiagonalElement"),
			    Val_int(r));
    }
    CAMLreturn0;
}

CAMLprim void c_densematrix_getrs(value va, value vp, value vb)
{
    CAMLparam3(va, vp, vb);
    DenseGETRS(DLSMAT(va), LONG_ARRAY(vp), REAL_ARRAY(vb));
    CAMLreturn0;
}

CAMLprim void c_densematrix_potrf(value va)
{
    CAMLparam1(va);
    DensePOTRF(DLSMAT(va));
    CAMLreturn0;
}

CAMLprim void c_densematrix_potrs(value va, value vb)
{
    CAMLparam2(va, vb);
    DensePOTRS(DLSMAT(va), REAL_ARRAY(vb));
    CAMLreturn0;
}

CAMLprim void c_densematrix_geqrf(value va, value vbeta, value vwork)
{
    CAMLparam3(va, vbeta, vwork);
    DenseGEQRF(DLSMAT(va), REAL_ARRAY(vbeta), REAL_ARRAY(vwork));
    CAMLreturn0;
}

CAMLprim void c_densematrix_ormqr(value va, value vormqr)
{
    CAMLparam2(va, vormqr);

    realtype *beta = REAL_ARRAY(Field(vormqr, 0));
    realtype *vv   = REAL_ARRAY(Field(vormqr, 1));
    realtype *vw   = REAL_ARRAY(Field(vormqr, 2));
    realtype *work = REAL_ARRAY(Field(vormqr, 3));

    DenseORMQR(DLSMAT(va), beta, vv, vw, work);
    CAMLreturn0;
}
 
CAMLprim value c_densematrix_get(value vmatrix, value vij)
{
    CAMLparam2(vmatrix, vij);
    DlsMat m = DLSMAT(vmatrix);

    int i = Int_val(Field(vij, 0));
    int j = Int_val(Field(vij, 1));

#if CHECK_MATRIX_ACCESS == 1
    if (i < 0 || i >= m->M) caml_invalid_argument("Densematrix.get: invalid i");
    if (j < 0 || j >= m->N) caml_invalid_argument("Densematrix.get: invalid j");
#endif

    realtype v = DENSE_ELEM(m, i, j);
    CAMLreturn(caml_copy_double(v));
}

CAMLprim value c_densematrix_set(value vmatrix, value vij, value v)
{
    CAMLparam3(vmatrix, vij, v);
    DlsMat m = DLSMAT(vmatrix);

    int i = Int_val(Field(vij, 0));
    int j = Int_val(Field(vij, 1));

#if CHECK_MATRIX_ACCESS == 1
    if (i < 0 || i >= m->M) caml_invalid_argument("Densematrix.set: invalid i");
    if (j < 0 || j >= m->N) caml_invalid_argument("Densematrix.set: invalid j");
#endif

    DENSE_ELEM(m, i, j) = Double_val(v);
    CAMLreturn(caml_copy_double(v));
}

/* Direct dense matrix functions */

#define DDENSEMAT(v) (*(realtype ***)(Data_custom_val(v)))

static void finalize_direct_densemat(value va)
{
    destroyMat(DDENSEMAT(va));
}

CAMLprim value c_densematrix_direct_new_dense_mat(value vmn)
{
    CAMLparam1(vmn);
    CAMLlocal1(vr);

    int m = Int_val(Field(vmn, 0));
    int n = Int_val(Field(vmn, 1));

    realtype **a = newDenseMat(m, n);
    if (a == NULL)
	caml_failwith("Could not create Direct Dense Matrix.");
    mlsize_t approx_size = m * n * sizeof(realtype);

    vr = caml_alloc_final(2, &finalize_direct_densemat,
			  approx_size, approx_size * 20);
    Store_field(vr, 1, (value)a);

    CAMLreturn(vr);
}

CAMLprim value c_densematrix_direct_get(value va, value vij)
{
    CAMLparam2(va, vij);

    int i = Int_val(Field(vij, 0));
    int j = Int_val(Field(vij, 1));

    CAMLreturn(caml_copy_double(DDENSEMAT(va)[j][i]));
}

CAMLprim void c_densematrix_direct_set(value va, value vij, value vv)
{
    CAMLparam3(va, vij, vv);

    int i = Int_val(Field(vij, 0));
    int j = Int_val(Field(vij, 1));

    DDENSEMAT(va)[j][i] = Double_val(vv);

    CAMLreturn0;
}

CAMLprim void c_densematrix_direct_copy(value va, value vb, value vmn)
{
    CAMLparam3(va, vb, vmn);

    int m = Int_val(Field(vmn, 0));
    int n = Int_val(Field(vmn, 1));

    denseCopy(DDENSEMAT(va), DDENSEMAT(vb), m, n);
    CAMLreturn0;
}

CAMLprim void c_densematrix_direct_scale(value vc, value va, value vmn)
{
    CAMLparam3(vc, va, vmn);

    int m = Int_val(Field(vmn, 0));
    int n = Int_val(Field(vmn, 1));

    denseScale(Double_val(vc), DDENSEMAT(va), m, n);
    CAMLreturn0;
}

CAMLprim void c_densematrix_direct_add_identity(value va, value vn)
{
    CAMLparam2(va, vn);
    denseAddIdentity(DDENSEMAT(va), Int_val(vn));
    CAMLreturn0;
}

CAMLprim void c_densematrix_direct_getrf(value va, value vmn, value vp)
{
    CAMLparam3(va, vmn, vp);

    int m = Int_val(Field(vmn, 0));
    int n = Int_val(Field(vmn, 1));

    int r = denseGETRF(DDENSEMAT(va), m, n, LONG_ARRAY(vp));

    if (r != 0) {
	caml_raise_with_arg(*caml_named_value("cvode_ZeroDiagonalElement"),
			    Val_int(r));
    }
    CAMLreturn0;
}

CAMLprim void c_densematrix_direct_getrs(value va, value vn,
	value vp, value vb)
{
    CAMLparam4(va, vn, vp, vb);
    denseGETRS(DDENSEMAT(va), Int_val(vn), LONG_ARRAY(vp), REAL_ARRAY(vb));
    CAMLreturn0;
}

CAMLprim void c_densematrix_direct_potrf(value va, value vm)
{
    CAMLparam2(va, vm);
    densePOTRF(DDENSEMAT(va), Int_val(vm));
    CAMLreturn0;
}

CAMLprim void c_densematrix_direct_potrs(value va, value vm, value vb)
{
    CAMLparam3(va, vm, vb);
    densePOTRS(DDENSEMAT(va), Int_val(vm), REAL_ARRAY(vb));
    CAMLreturn0;
}

CAMLprim void c_densematrix_direct_geqrf(value va, value vmn,
	value vbeta, value vv)
{
    CAMLparam4(va, vmn, vbeta, vv);

    int m = Int_val(Field(vmn, 0));
    int n = Int_val(Field(vmn, 1));

    denseGEQRF(DDENSEMAT(va), m, n, REAL_ARRAY(vbeta), REAL_ARRAY(vv));
    CAMLreturn0;
}

CAMLprim void c_densematrix_direct_ormqr(value va, value vmn, value vormqr)
{
    CAMLparam3(va, vmn, vormqr);

    int m = Int_val(Field(vmn, 0));
    int n = Int_val(Field(vmn, 1));

    realtype *beta = REAL_ARRAY(Field(vormqr, 0));
    realtype *vv   = REAL_ARRAY(Field(vormqr, 1));
    realtype *vw   = REAL_ARRAY(Field(vormqr, 2));
    realtype *work = REAL_ARRAY(Field(vormqr, 3));

    denseORMQR(DDENSEMAT(va), m, n, beta, vv, vw, work);
    CAMLreturn0;
}

/* Band matrix functions */

CAMLprim value c_bandmatrix_new_band_mat(value vsizes)
{
    CAMLparam1(vsizes);
    CAMLlocal1(vr);

    int n   = Int_val(Field(vsizes, 0));
    int mu  = Int_val(Field(vsizes, 1));
    int ml  = Int_val(Field(vsizes, 2));
    int smu = Int_val(Field(vsizes, 3));

    DlsMat a = NewBandMat(n, mu, ml, smu);
    if (a == NULL)
	caml_failwith("Could not create Band Matrix.");
    mlsize_t approx_size = n * (smu + ml + 2) * sizeof(realtype);

    /* a DlsMat is a pointer to a struct _DlsMat */
    vr = caml_alloc_final(2, &finalize_dlsmat, approx_size, approx_size * 20);
    Store_field(vr, 1, (value)a);

    CAMLreturn(vr);
}

CAMLprim void c_bandmatrix_copy(value va, value vb,
	value vcopymu, value vcopyml)
{
    CAMLparam4(va, vb, vcopymu, vcopyml);
    BandCopy(DLSMAT(va), DLSMAT(vb), Int_val(vcopymu), Int_val(vcopyml));
    CAMLreturn0;
}

CAMLprim void c_bandmatrix_scale(value vc, value va)
{
    CAMLparam2(vc, va);
    BandScale(Double_val(vc), DLSMAT(va));
    CAMLreturn0;
}

CAMLprim void c_bandmatrix_gbtrf(value va, value vp)
{
    CAMLparam2(va, vp);
    BandGBTRF(DLSMAT(va), LONG_ARRAY(vp));
    CAMLreturn0;
}

CAMLprim void c_bandmatrix_gbtrs(value va, value vp, value vb)
{
    CAMLparam3(va, vp, vb);
    BandGBTRS(DLSMAT(va), LONG_ARRAY(vp), REAL_ARRAY(vb));
    CAMLreturn0;
}

CAMLprim value c_bandmatrix_get(value vmatrix, value vij)
{
    CAMLparam2(vmatrix, vij);
    DlsMat m = DLSMAT(vmatrix);

    int i = Int_val(Field(vij, 0));
    int j = Int_val(Field(vij, 1));

#if CHECK_MATRIX_ACCESS == 1
    if (i < 0 || i >= m->M) caml_invalid_argument("Bandmatrix.get: invalid i");
    if (j < 0 || j >= m->N) caml_invalid_argument("Bandmatrix.get: invalid j");
#endif

    realtype v = BAND_ELEM(m, i, j);
    CAMLreturn(caml_copy_double(v));
}

CAMLprim value c_bandmatrix_set(value vmatrix, value vij, value v)
{
    CAMLparam3(vmatrix, vij, v);
    DlsMat m = DLSMAT(vmatrix);

    int i = Int_val(Field(vij, 0));
    int j = Int_val(Field(vij, 1));

#if CHECK_MATRIX_ACCESS == 1
    if (i < 0 || i >= m->M) caml_invalid_argument("Bandmatrix.set: invalid i");
    if (j < 0 || j >= m->N) caml_invalid_argument("Bandmatrix.set: invalid j");
#endif

    BAND_ELEM(m, i, j) = Double_val(v);
    CAMLreturn(caml_copy_double(v));
}

CAMLprim value c_bandmatrix_col_get_col(value vmatrix, value vj)
{
    CAMLparam2(vmatrix, vj);
    CAMLlocal1(r);

    DlsMat m = DLSMAT(vmatrix);

    int j = Int_val(vj);

#if CHECK_MATRIX_ACCESS == 1
    if (j < 0 || j >= m->N)
	caml_invalid_argument("Bandmatrix.Col.get_col: invalid j");

    r = caml_alloc(4, Abstract_tag);
    Store_field(r, 2, Val_int(m->mu));
    Store_field(r, 3, Val_int(m->ml));
#else
    r = caml_alloc(2, Abstract_tag);
#endif

    Store_field(r, 0, (value)BAND_COL(m, j));
    Store_field(r, 1, vmatrix); /* avoid gc of underlying matrix! */
    CAMLreturn(r);
}

CAMLprim value c_bandmatrix_col_get(value vbcol, value vij)
{
    CAMLparam2(vbcol, vij);

    realtype *bcol = (realtype *)Field(vbcol, 0);

    int i = Int_val(Field(vij, 0));
    int j = Int_val(Field(vij, 1));

#if CHECK_MATRIX_ACCESS == 1
    int mu = Int_val(Field(vbcol, 2));
    int ml = Int_val(Field(vbcol, 3));

    if (i < (j - mu) || i > (j + ml))
	caml_invalid_argument("Bandmatrix.Col.get: invalid i");
#endif

    CAMLreturn(caml_copy_double(BAND_COL_ELEM(bcol, i, j)));
}

CAMLprim value c_bandmatrix_col_set(value vbcol, value vij, value ve)
{
    CAMLparam3(vbcol, vij, ve);

    realtype *bcol = (realtype *)Field(vbcol, 0);

    int i = Int_val(Field(vij, 0));
    int j = Int_val(Field(vij, 1));

#if CHECK_MATRIX_ACCESS == 1
    int mu = Int_val(Field(vbcol, 2));
    int ml = Int_val(Field(vbcol, 3));

    if (i < (j - mu) || i > (j + ml))
	caml_invalid_argument("Bandmatrix.Col.set: invalid i");
#endif

    BAND_COL_ELEM(bcol, i, j) = Double_val(ve);

    CAMLreturn(Val_unit);
}

/* Band matrix direct functions */

#define DBANDMAT(v) (*(realtype ***)(Data_custom_val(v)))

static void finalize_direct_bandmat(value va)
{
    destroyMat(DBANDMAT(va));
}

CAMLprim value c_bandmatrix_direct_new_band_mat(value vargs)
{
    CAMLparam1(vargs);
    CAMLlocal1(vr);

    int n   = Int_val(Field(vargs, 0));
    int smu = Int_val(Field(vargs, 1));
    int ml  = Int_val(Field(vargs, 2));

    realtype **a = newBandMat(n, smu, ml);
    if (a == NULL)
	caml_failwith("Could not create Direct Band Matrix.");
    mlsize_t approx_size = n * (smu + ml + 2) * sizeof(realtype);

    vr = caml_alloc_final(2, &finalize_direct_bandmat,
			  approx_size, approx_size * 20);
    Store_field(vr, 1, (value)a);

    CAMLreturn(vr);
}

CAMLprim void c_bandmatrix_direct_copy(value va, value vb, value vsizes)
{
    CAMLparam3(va, vb, vsizes);

    int n      = Int_val(Field(vsizes, 0));
    int a_smu  = Int_val(Field(vsizes, 1));
    int b_smu  = Int_val(Field(vsizes, 2));
    int copymu = Int_val(Field(vsizes, 3));
    int copyml = Int_val(Field(vsizes, 4));

    bandCopy(DBANDMAT(va), DBANDMAT(vb), n, a_smu, b_smu, copymu, copyml);
    CAMLreturn0;
}

CAMLprim void c_bandmatrix_direct_scale(value vc, value va, value vsizes)
{
    CAMLparam3(vc, va, vsizes);

    long int n   = Long_val(Field(vsizes, 0));
    long int mu  = Long_val(Field(vsizes, 1));
    long int ml  = Long_val(Field(vsizes, 2));
    long int smu = Long_val(Field(vsizes, 3));

    bandScale(Double_val(vc), DBANDMAT(va), n, mu, ml, smu);
    CAMLreturn0;
}

CAMLprim void c_bandmatrix_direct_add_identity(value va, value vn, value vsmu)
{
    CAMLparam3(va, vn, vsmu);

    bandAddIdentity(DBANDMAT(va), Long_val(vn), Long_val(vsmu));
    CAMLreturn0;
}

CAMLprim void c_bandmatrix_direct_gbtrf(value va, value vsizes, value vp)
{
    CAMLparam3(va, vsizes, vp);

    long int n   = Long_val(Field(vsizes, 0));
    long int mu  = Long_val(Field(vsizes, 1));
    long int ml  = Long_val(Field(vsizes, 2));
    long int smu = Long_val(Field(vsizes, 3));

    bandGBTRF(DBANDMAT(va), n, mu, ml, smu, LONG_ARRAY(vp));
    CAMLreturn0;
}

CAMLprim void c_bandmatrix_direct_gbtrs(value va, value vsizes, value vp, value vb)
{
    CAMLparam4(va, vsizes, vp, vb);

    long int n   = Long_val(Field(vsizes, 0));
    long int smu = Long_val(Field(vsizes, 1));
    long int ml  = Long_val(Field(vsizes, 2));

    bandGBTRS(DBANDMAT(va), n, smu, ml, LONG_ARRAY(vp), REAL_ARRAY(vb));
    CAMLreturn0;
}

>>>>>>> 55b84e2e
/* statistic accessor functions */

CAMLprim value c_get_num_stab_lim_order_reds(value vcvode_mem)
{
    CAMLparam1(vcvode_mem);

    long int r;
    int flag = CVodeGetNumStabLimOrderReds(CVODE_MEM_FROM_ML(vcvode_mem), &r);
    CHECK_FLAG("CVodeGetNumStabLimOrderReds", flag);

    CAMLreturn(Val_long(r));
}

CAMLprim value c_get_tol_scale_factor(value vcvode_mem)
{
    CAMLparam1(vcvode_mem);

    realtype r;
    int flag = CVodeGetTolScaleFactor(CVODE_MEM_FROM_ML(vcvode_mem), &r);
    CHECK_FLAG("CVodeGetTolScaleFactor", flag);

    CAMLreturn(caml_copy_double(r));
}

CAMLprim value c_get_num_nonlin_solv_iters(value vcvode_mem)
{
    CAMLparam1(vcvode_mem);

    long int r;
    int flag = CVodeGetNumNonlinSolvIters(CVODE_MEM_FROM_ML(vcvode_mem), &r);
    CHECK_FLAG("CVodeGetNumNonlinSolvIters", flag);

    CAMLreturn(Val_long(r));
}

CAMLprim value c_get_num_nonlin_solv_conv_fails(value vcvode_mem)
{
    CAMLparam1(vcvode_mem);

    long int r;
    int flag = CVodeGetNumNonlinSolvConvFails(CVODE_MEM_FROM_ML(vcvode_mem), &r);
    CHECK_FLAG("CVodeGetNumNonlinSolvConvFails", flag);

    CAMLreturn(Val_long(r));
}

CAMLprim value c_get_num_g_evals(value vcvode_mem)
{
    CAMLparam1(vcvode_mem);

    long int r;
    int flag = CVodeGetNumGEvals(CVODE_MEM_FROM_ML(vcvode_mem), &r);
    CHECK_FLAG("CVodeGetNumGEvals", flag);

    CAMLreturn(Val_long(r));
}

CAMLprim value c_dls_get_work_space(value vcvode_mem)
{
    CAMLparam1(vcvode_mem);
    CAMLlocal1(r);

    long int lenrwLS;
    long int leniwLS;

    int flag = CVDlsGetWorkSpace(CVODE_MEM_FROM_ML(vcvode_mem), &lenrwLS, &leniwLS);
    CHECK_FLAG("CVDlsGetWorkSpace", flag);

    r = caml_alloc_tuple(2);

    Store_field(r, 0, Val_int(lenrwLS));
    Store_field(r, 1, Val_int(leniwLS));

    CAMLreturn(r);
}

CAMLprim value c_dls_get_num_jac_evals(value vcvode_mem)
{
    CAMLparam1(vcvode_mem);

    long int r;
    int flag = CVDlsGetNumJacEvals(CVODE_MEM_FROM_ML(vcvode_mem), &r);
    CHECK_FLAG("CVDlsGetNumJacEvals", flag);

    CAMLreturn(Val_long(r));
}

CAMLprim value c_dls_get_num_rhs_evals(value vcvode_mem)
{
    CAMLparam1(vcvode_mem);

    long int r;
    int flag = CVDlsGetNumRhsEvals(CVODE_MEM_FROM_ML(vcvode_mem), &r);
    CHECK_FLAG("CVDlsGetNumRhsEvals", flag);

    CAMLreturn(Val_long(r));
}

CAMLprim value c_diag_get_work_space(value vcvode_mem)
{
    CAMLparam1(vcvode_mem);
    CAMLlocal1(r);

    long int lenrwLS;
    long int leniwLS;

    int flag = CVDiagGetWorkSpace(CVODE_MEM_FROM_ML(vcvode_mem), &lenrwLS, &leniwLS);
    CHECK_FLAG("CVDiagGetWorkSpace", flag);

    r = caml_alloc_tuple(2);

    Store_field(r, 0, Val_int(lenrwLS));
    Store_field(r, 1, Val_int(leniwLS));

    CAMLreturn(r);
}

CAMLprim value c_diag_get_num_rhs_evals(value vcvode_mem)
{
    CAMLparam1(vcvode_mem);

    long int r;
    int flag = CVDiagGetNumRhsEvals(CVODE_MEM_FROM_ML(vcvode_mem), &r);
    CHECK_FLAG("CVDiagGetNumRhsEvals", flag);

    CAMLreturn(Val_long(r));
}

CAMLprim value c_bandprec_get_work_space(value vcvode_mem)
{
    CAMLparam1(vcvode_mem);
    CAMLlocal1(r);

    long int lenrwBP;
    long int leniwBP;

    int flag = CVBandPrecGetWorkSpace(CVODE_MEM_FROM_ML(vcvode_mem), &lenrwBP, &leniwBP);
    CHECK_FLAG("CVBandPrecGetWorkSpace", flag);

    r = caml_alloc_tuple(2);

    Store_field(r, 0, Val_int(lenrwBP));
    Store_field(r, 1, Val_int(leniwBP));

    CAMLreturn(r);
}

CAMLprim value c_bandprec_get_num_rhs_evals(value vcvode_mem)
{
    CAMLparam1(vcvode_mem);

    long int r;
    int flag = CVBandPrecGetNumRhsEvals(CVODE_MEM_FROM_ML(vcvode_mem), &r);
    CHECK_FLAG("CVBandPrecGetNumRhsEvals", flag);

    CAMLreturn(Val_long(r));
}

/* spils functions */

CAMLprim value c_spils_get_num_lin_iters(value vcvode_mem)
{
    CAMLparam1(vcvode_mem);

    long int r;
    int flag = CVSpilsGetNumLinIters(CVODE_MEM_FROM_ML(vcvode_mem), &r);
    CHECK_FLAG("CVSpilsGetNumLinIters", flag);

    CAMLreturn(Val_long(r));
}

CAMLprim value c_spils_get_num_conv_fails(value vcvode_mem)
{
    CAMLparam1(vcvode_mem);

    long int r;
    int flag = CVSpilsGetNumConvFails(CVODE_MEM_FROM_ML(vcvode_mem), &r);
    CHECK_FLAG("CVSpilsGetNumConvFails", flag);

    CAMLreturn(Val_long(r));
}

CAMLprim value c_spils_get_work_space(value vcvode_mem)
{
    CAMLparam1(vcvode_mem);
    CAMLlocal1(r);

    int flag;
    long int lenrw;
    long int leniw;

    flag = CVSpilsGetWorkSpace(CVODE_MEM_FROM_ML(vcvode_mem), &lenrw, &leniw);
    CHECK_FLAG("CVSpilsGetWorkSpace", flag);

    r = caml_alloc_tuple(2);

    Store_field(r, 0, Val_int(lenrw));
    Store_field(r, 1, Val_int(leniw));

    CAMLreturn(r);
}

CAMLprim value c_spils_get_num_prec_evals(value vcvode_mem)
{
    CAMLparam1(vcvode_mem);

    long int r;
    int flag = CVSpilsGetNumPrecEvals(CVODE_MEM_FROM_ML(vcvode_mem), &r);
    CHECK_FLAG("CVSpilsGetNumPrecEvals", flag);

    CAMLreturn(Val_long(r));
}

CAMLprim value c_spils_get_num_prec_solves(value vcvode_mem)
{
    CAMLparam1(vcvode_mem);

    long int r;
    int flag = CVSpilsGetNumPrecSolves(CVODE_MEM_FROM_ML(vcvode_mem), &r);
    CHECK_FLAG("CVSpilsGetNumPrecSolves", flag);

    CAMLreturn(Val_long(r));
}

CAMLprim value c_spils_get_num_jtimes_evals(value vcvode_mem)
{
    CAMLparam1(vcvode_mem);

    long int r;
    int flag = CVSpilsGetNumJtimesEvals(CVODE_MEM_FROM_ML(vcvode_mem), &r);
    CHECK_FLAG("CVSpilsGetNumJtimesEvals", flag);

    CAMLreturn(Val_long(r));
}

CAMLprim value c_spils_get_num_rhs_evals (value vcvode_mem)
{
    CAMLparam1(vcvode_mem);

    long int r;
    int flag = CVSpilsGetNumRhsEvals(CVODE_MEM_FROM_ML(vcvode_mem), &r);
    CHECK_FLAG("CVSpilsGetNumRhsEvals", flag);

    CAMLreturn(Val_long(r));
}
<|MERGE_RESOLUTION|>--- conflicted
+++ resolved
@@ -795,551 +795,6 @@
     CAMLreturn0;
 }
 
-<<<<<<< HEAD
-=======
-/* Dense matrix functions */
-
-#define DLSMAT(v) (*(DlsMat *)Data_custom_val(v))
-
-static void finalize_dlsmat(value va)
-{
-    DestroyMat(DLSMAT(va));
-}
-
-CAMLprim value c_densematrix_new_dense_mat(value vmn)
-{
-    CAMLparam1(vmn);
-    CAMLlocal1(vr);
-
-    int m = Int_val(Field(vmn, 0));
-    int n = Int_val(Field(vmn, 1));
-
-    DlsMat a = NewDenseMat(m, n);
-    if (a == NULL)
-	caml_failwith("Could not create Dense Matrix.");
-    mlsize_t approx_size = m * n * sizeof(realtype);
-
-    /* a DlsMat is a pointer to a struct _DlsMat */
-    vr = caml_alloc_final(2, &finalize_dlsmat, approx_size, approx_size * 20);
-    Store_field(vr, 1, (value)a);
-
-    CAMLreturn(vr);
-}
-
-CAMLprim void c_densematrix_print_mat(value va)
-{
-    CAMLparam1(va);
-    PrintMat(DLSMAT(va));
-    fflush(stdout);
-    CAMLreturn0;
-}
-
-CAMLprim void c_densematrix_set_to_zero(value va)
-{
-    CAMLparam1(va);
-    SetToZero(DLSMAT(va));
-    CAMLreturn0;
-}
-
-CAMLprim void c_densematrix_add_identity(value va)
-{
-    CAMLparam1(va);
-    AddIdentity(DLSMAT(va));
-    CAMLreturn0;
-}
-
-CAMLprim void c_densematrix_copy(value va, value vb)
-{
-    CAMLparam2(va, vb);
-    DenseCopy(DLSMAT(va), DLSMAT(vb));
-    CAMLreturn0;
-}
-
-CAMLprim void c_densematrix_scale(value vc, value va)
-{
-    CAMLparam2(vc, va);
-    DenseScale(Double_val(vc), DLSMAT(va));
-    CAMLreturn0;
-}
-
-CAMLprim void c_densematrix_getrf(value va, value vp)
-{
-    CAMLparam2(va, vp);
-    int r = DenseGETRF(DLSMAT(va), LONG_ARRAY(vp));
-
-    if (r != 0) {
-	caml_raise_with_arg(*caml_named_value("cvode_ZeroDiagonalElement"),
-			    Val_int(r));
-    }
-    CAMLreturn0;
-}
-
-CAMLprim void c_densematrix_getrs(value va, value vp, value vb)
-{
-    CAMLparam3(va, vp, vb);
-    DenseGETRS(DLSMAT(va), LONG_ARRAY(vp), REAL_ARRAY(vb));
-    CAMLreturn0;
-}
-
-CAMLprim void c_densematrix_potrf(value va)
-{
-    CAMLparam1(va);
-    DensePOTRF(DLSMAT(va));
-    CAMLreturn0;
-}
-
-CAMLprim void c_densematrix_potrs(value va, value vb)
-{
-    CAMLparam2(va, vb);
-    DensePOTRS(DLSMAT(va), REAL_ARRAY(vb));
-    CAMLreturn0;
-}
-
-CAMLprim void c_densematrix_geqrf(value va, value vbeta, value vwork)
-{
-    CAMLparam3(va, vbeta, vwork);
-    DenseGEQRF(DLSMAT(va), REAL_ARRAY(vbeta), REAL_ARRAY(vwork));
-    CAMLreturn0;
-}
-
-CAMLprim void c_densematrix_ormqr(value va, value vormqr)
-{
-    CAMLparam2(va, vormqr);
-
-    realtype *beta = REAL_ARRAY(Field(vormqr, 0));
-    realtype *vv   = REAL_ARRAY(Field(vormqr, 1));
-    realtype *vw   = REAL_ARRAY(Field(vormqr, 2));
-    realtype *work = REAL_ARRAY(Field(vormqr, 3));
-
-    DenseORMQR(DLSMAT(va), beta, vv, vw, work);
-    CAMLreturn0;
-}
- 
-CAMLprim value c_densematrix_get(value vmatrix, value vij)
-{
-    CAMLparam2(vmatrix, vij);
-    DlsMat m = DLSMAT(vmatrix);
-
-    int i = Int_val(Field(vij, 0));
-    int j = Int_val(Field(vij, 1));
-
-#if CHECK_MATRIX_ACCESS == 1
-    if (i < 0 || i >= m->M) caml_invalid_argument("Densematrix.get: invalid i");
-    if (j < 0 || j >= m->N) caml_invalid_argument("Densematrix.get: invalid j");
-#endif
-
-    realtype v = DENSE_ELEM(m, i, j);
-    CAMLreturn(caml_copy_double(v));
-}
-
-CAMLprim value c_densematrix_set(value vmatrix, value vij, value v)
-{
-    CAMLparam3(vmatrix, vij, v);
-    DlsMat m = DLSMAT(vmatrix);
-
-    int i = Int_val(Field(vij, 0));
-    int j = Int_val(Field(vij, 1));
-
-#if CHECK_MATRIX_ACCESS == 1
-    if (i < 0 || i >= m->M) caml_invalid_argument("Densematrix.set: invalid i");
-    if (j < 0 || j >= m->N) caml_invalid_argument("Densematrix.set: invalid j");
-#endif
-
-    DENSE_ELEM(m, i, j) = Double_val(v);
-    CAMLreturn(caml_copy_double(v));
-}
-
-/* Direct dense matrix functions */
-
-#define DDENSEMAT(v) (*(realtype ***)(Data_custom_val(v)))
-
-static void finalize_direct_densemat(value va)
-{
-    destroyMat(DDENSEMAT(va));
-}
-
-CAMLprim value c_densematrix_direct_new_dense_mat(value vmn)
-{
-    CAMLparam1(vmn);
-    CAMLlocal1(vr);
-
-    int m = Int_val(Field(vmn, 0));
-    int n = Int_val(Field(vmn, 1));
-
-    realtype **a = newDenseMat(m, n);
-    if (a == NULL)
-	caml_failwith("Could not create Direct Dense Matrix.");
-    mlsize_t approx_size = m * n * sizeof(realtype);
-
-    vr = caml_alloc_final(2, &finalize_direct_densemat,
-			  approx_size, approx_size * 20);
-    Store_field(vr, 1, (value)a);
-
-    CAMLreturn(vr);
-}
-
-CAMLprim value c_densematrix_direct_get(value va, value vij)
-{
-    CAMLparam2(va, vij);
-
-    int i = Int_val(Field(vij, 0));
-    int j = Int_val(Field(vij, 1));
-
-    CAMLreturn(caml_copy_double(DDENSEMAT(va)[j][i]));
-}
-
-CAMLprim void c_densematrix_direct_set(value va, value vij, value vv)
-{
-    CAMLparam3(va, vij, vv);
-
-    int i = Int_val(Field(vij, 0));
-    int j = Int_val(Field(vij, 1));
-
-    DDENSEMAT(va)[j][i] = Double_val(vv);
-
-    CAMLreturn0;
-}
-
-CAMLprim void c_densematrix_direct_copy(value va, value vb, value vmn)
-{
-    CAMLparam3(va, vb, vmn);
-
-    int m = Int_val(Field(vmn, 0));
-    int n = Int_val(Field(vmn, 1));
-
-    denseCopy(DDENSEMAT(va), DDENSEMAT(vb), m, n);
-    CAMLreturn0;
-}
-
-CAMLprim void c_densematrix_direct_scale(value vc, value va, value vmn)
-{
-    CAMLparam3(vc, va, vmn);
-
-    int m = Int_val(Field(vmn, 0));
-    int n = Int_val(Field(vmn, 1));
-
-    denseScale(Double_val(vc), DDENSEMAT(va), m, n);
-    CAMLreturn0;
-}
-
-CAMLprim void c_densematrix_direct_add_identity(value va, value vn)
-{
-    CAMLparam2(va, vn);
-    denseAddIdentity(DDENSEMAT(va), Int_val(vn));
-    CAMLreturn0;
-}
-
-CAMLprim void c_densematrix_direct_getrf(value va, value vmn, value vp)
-{
-    CAMLparam3(va, vmn, vp);
-
-    int m = Int_val(Field(vmn, 0));
-    int n = Int_val(Field(vmn, 1));
-
-    int r = denseGETRF(DDENSEMAT(va), m, n, LONG_ARRAY(vp));
-
-    if (r != 0) {
-	caml_raise_with_arg(*caml_named_value("cvode_ZeroDiagonalElement"),
-			    Val_int(r));
-    }
-    CAMLreturn0;
-}
-
-CAMLprim void c_densematrix_direct_getrs(value va, value vn,
-	value vp, value vb)
-{
-    CAMLparam4(va, vn, vp, vb);
-    denseGETRS(DDENSEMAT(va), Int_val(vn), LONG_ARRAY(vp), REAL_ARRAY(vb));
-    CAMLreturn0;
-}
-
-CAMLprim void c_densematrix_direct_potrf(value va, value vm)
-{
-    CAMLparam2(va, vm);
-    densePOTRF(DDENSEMAT(va), Int_val(vm));
-    CAMLreturn0;
-}
-
-CAMLprim void c_densematrix_direct_potrs(value va, value vm, value vb)
-{
-    CAMLparam3(va, vm, vb);
-    densePOTRS(DDENSEMAT(va), Int_val(vm), REAL_ARRAY(vb));
-    CAMLreturn0;
-}
-
-CAMLprim void c_densematrix_direct_geqrf(value va, value vmn,
-	value vbeta, value vv)
-{
-    CAMLparam4(va, vmn, vbeta, vv);
-
-    int m = Int_val(Field(vmn, 0));
-    int n = Int_val(Field(vmn, 1));
-
-    denseGEQRF(DDENSEMAT(va), m, n, REAL_ARRAY(vbeta), REAL_ARRAY(vv));
-    CAMLreturn0;
-}
-
-CAMLprim void c_densematrix_direct_ormqr(value va, value vmn, value vormqr)
-{
-    CAMLparam3(va, vmn, vormqr);
-
-    int m = Int_val(Field(vmn, 0));
-    int n = Int_val(Field(vmn, 1));
-
-    realtype *beta = REAL_ARRAY(Field(vormqr, 0));
-    realtype *vv   = REAL_ARRAY(Field(vormqr, 1));
-    realtype *vw   = REAL_ARRAY(Field(vormqr, 2));
-    realtype *work = REAL_ARRAY(Field(vormqr, 3));
-
-    denseORMQR(DDENSEMAT(va), m, n, beta, vv, vw, work);
-    CAMLreturn0;
-}
-
-/* Band matrix functions */
-
-CAMLprim value c_bandmatrix_new_band_mat(value vsizes)
-{
-    CAMLparam1(vsizes);
-    CAMLlocal1(vr);
-
-    int n   = Int_val(Field(vsizes, 0));
-    int mu  = Int_val(Field(vsizes, 1));
-    int ml  = Int_val(Field(vsizes, 2));
-    int smu = Int_val(Field(vsizes, 3));
-
-    DlsMat a = NewBandMat(n, mu, ml, smu);
-    if (a == NULL)
-	caml_failwith("Could not create Band Matrix.");
-    mlsize_t approx_size = n * (smu + ml + 2) * sizeof(realtype);
-
-    /* a DlsMat is a pointer to a struct _DlsMat */
-    vr = caml_alloc_final(2, &finalize_dlsmat, approx_size, approx_size * 20);
-    Store_field(vr, 1, (value)a);
-
-    CAMLreturn(vr);
-}
-
-CAMLprim void c_bandmatrix_copy(value va, value vb,
-	value vcopymu, value vcopyml)
-{
-    CAMLparam4(va, vb, vcopymu, vcopyml);
-    BandCopy(DLSMAT(va), DLSMAT(vb), Int_val(vcopymu), Int_val(vcopyml));
-    CAMLreturn0;
-}
-
-CAMLprim void c_bandmatrix_scale(value vc, value va)
-{
-    CAMLparam2(vc, va);
-    BandScale(Double_val(vc), DLSMAT(va));
-    CAMLreturn0;
-}
-
-CAMLprim void c_bandmatrix_gbtrf(value va, value vp)
-{
-    CAMLparam2(va, vp);
-    BandGBTRF(DLSMAT(va), LONG_ARRAY(vp));
-    CAMLreturn0;
-}
-
-CAMLprim void c_bandmatrix_gbtrs(value va, value vp, value vb)
-{
-    CAMLparam3(va, vp, vb);
-    BandGBTRS(DLSMAT(va), LONG_ARRAY(vp), REAL_ARRAY(vb));
-    CAMLreturn0;
-}
-
-CAMLprim value c_bandmatrix_get(value vmatrix, value vij)
-{
-    CAMLparam2(vmatrix, vij);
-    DlsMat m = DLSMAT(vmatrix);
-
-    int i = Int_val(Field(vij, 0));
-    int j = Int_val(Field(vij, 1));
-
-#if CHECK_MATRIX_ACCESS == 1
-    if (i < 0 || i >= m->M) caml_invalid_argument("Bandmatrix.get: invalid i");
-    if (j < 0 || j >= m->N) caml_invalid_argument("Bandmatrix.get: invalid j");
-#endif
-
-    realtype v = BAND_ELEM(m, i, j);
-    CAMLreturn(caml_copy_double(v));
-}
-
-CAMLprim value c_bandmatrix_set(value vmatrix, value vij, value v)
-{
-    CAMLparam3(vmatrix, vij, v);
-    DlsMat m = DLSMAT(vmatrix);
-
-    int i = Int_val(Field(vij, 0));
-    int j = Int_val(Field(vij, 1));
-
-#if CHECK_MATRIX_ACCESS == 1
-    if (i < 0 || i >= m->M) caml_invalid_argument("Bandmatrix.set: invalid i");
-    if (j < 0 || j >= m->N) caml_invalid_argument("Bandmatrix.set: invalid j");
-#endif
-
-    BAND_ELEM(m, i, j) = Double_val(v);
-    CAMLreturn(caml_copy_double(v));
-}
-
-CAMLprim value c_bandmatrix_col_get_col(value vmatrix, value vj)
-{
-    CAMLparam2(vmatrix, vj);
-    CAMLlocal1(r);
-
-    DlsMat m = DLSMAT(vmatrix);
-
-    int j = Int_val(vj);
-
-#if CHECK_MATRIX_ACCESS == 1
-    if (j < 0 || j >= m->N)
-	caml_invalid_argument("Bandmatrix.Col.get_col: invalid j");
-
-    r = caml_alloc(4, Abstract_tag);
-    Store_field(r, 2, Val_int(m->mu));
-    Store_field(r, 3, Val_int(m->ml));
-#else
-    r = caml_alloc(2, Abstract_tag);
-#endif
-
-    Store_field(r, 0, (value)BAND_COL(m, j));
-    Store_field(r, 1, vmatrix); /* avoid gc of underlying matrix! */
-    CAMLreturn(r);
-}
-
-CAMLprim value c_bandmatrix_col_get(value vbcol, value vij)
-{
-    CAMLparam2(vbcol, vij);
-
-    realtype *bcol = (realtype *)Field(vbcol, 0);
-
-    int i = Int_val(Field(vij, 0));
-    int j = Int_val(Field(vij, 1));
-
-#if CHECK_MATRIX_ACCESS == 1
-    int mu = Int_val(Field(vbcol, 2));
-    int ml = Int_val(Field(vbcol, 3));
-
-    if (i < (j - mu) || i > (j + ml))
-	caml_invalid_argument("Bandmatrix.Col.get: invalid i");
-#endif
-
-    CAMLreturn(caml_copy_double(BAND_COL_ELEM(bcol, i, j)));
-}
-
-CAMLprim value c_bandmatrix_col_set(value vbcol, value vij, value ve)
-{
-    CAMLparam3(vbcol, vij, ve);
-
-    realtype *bcol = (realtype *)Field(vbcol, 0);
-
-    int i = Int_val(Field(vij, 0));
-    int j = Int_val(Field(vij, 1));
-
-#if CHECK_MATRIX_ACCESS == 1
-    int mu = Int_val(Field(vbcol, 2));
-    int ml = Int_val(Field(vbcol, 3));
-
-    if (i < (j - mu) || i > (j + ml))
-	caml_invalid_argument("Bandmatrix.Col.set: invalid i");
-#endif
-
-    BAND_COL_ELEM(bcol, i, j) = Double_val(ve);
-
-    CAMLreturn(Val_unit);
-}
-
-/* Band matrix direct functions */
-
-#define DBANDMAT(v) (*(realtype ***)(Data_custom_val(v)))
-
-static void finalize_direct_bandmat(value va)
-{
-    destroyMat(DBANDMAT(va));
-}
-
-CAMLprim value c_bandmatrix_direct_new_band_mat(value vargs)
-{
-    CAMLparam1(vargs);
-    CAMLlocal1(vr);
-
-    int n   = Int_val(Field(vargs, 0));
-    int smu = Int_val(Field(vargs, 1));
-    int ml  = Int_val(Field(vargs, 2));
-
-    realtype **a = newBandMat(n, smu, ml);
-    if (a == NULL)
-	caml_failwith("Could not create Direct Band Matrix.");
-    mlsize_t approx_size = n * (smu + ml + 2) * sizeof(realtype);
-
-    vr = caml_alloc_final(2, &finalize_direct_bandmat,
-			  approx_size, approx_size * 20);
-    Store_field(vr, 1, (value)a);
-
-    CAMLreturn(vr);
-}
-
-CAMLprim void c_bandmatrix_direct_copy(value va, value vb, value vsizes)
-{
-    CAMLparam3(va, vb, vsizes);
-
-    int n      = Int_val(Field(vsizes, 0));
-    int a_smu  = Int_val(Field(vsizes, 1));
-    int b_smu  = Int_val(Field(vsizes, 2));
-    int copymu = Int_val(Field(vsizes, 3));
-    int copyml = Int_val(Field(vsizes, 4));
-
-    bandCopy(DBANDMAT(va), DBANDMAT(vb), n, a_smu, b_smu, copymu, copyml);
-    CAMLreturn0;
-}
-
-CAMLprim void c_bandmatrix_direct_scale(value vc, value va, value vsizes)
-{
-    CAMLparam3(vc, va, vsizes);
-
-    long int n   = Long_val(Field(vsizes, 0));
-    long int mu  = Long_val(Field(vsizes, 1));
-    long int ml  = Long_val(Field(vsizes, 2));
-    long int smu = Long_val(Field(vsizes, 3));
-
-    bandScale(Double_val(vc), DBANDMAT(va), n, mu, ml, smu);
-    CAMLreturn0;
-}
-
-CAMLprim void c_bandmatrix_direct_add_identity(value va, value vn, value vsmu)
-{
-    CAMLparam3(va, vn, vsmu);
-
-    bandAddIdentity(DBANDMAT(va), Long_val(vn), Long_val(vsmu));
-    CAMLreturn0;
-}
-
-CAMLprim void c_bandmatrix_direct_gbtrf(value va, value vsizes, value vp)
-{
-    CAMLparam3(va, vsizes, vp);
-
-    long int n   = Long_val(Field(vsizes, 0));
-    long int mu  = Long_val(Field(vsizes, 1));
-    long int ml  = Long_val(Field(vsizes, 2));
-    long int smu = Long_val(Field(vsizes, 3));
-
-    bandGBTRF(DBANDMAT(va), n, mu, ml, smu, LONG_ARRAY(vp));
-    CAMLreturn0;
-}
-
-CAMLprim void c_bandmatrix_direct_gbtrs(value va, value vsizes, value vp, value vb)
-{
-    CAMLparam4(va, vsizes, vp, vb);
-
-    long int n   = Long_val(Field(vsizes, 0));
-    long int smu = Long_val(Field(vsizes, 1));
-    long int ml  = Long_val(Field(vsizes, 2));
-
-    bandGBTRS(DBANDMAT(va), n, smu, ml, LONG_ARRAY(vp), REAL_ARRAY(vb));
-    CAMLreturn0;
-}
-
->>>>>>> 55b84e2e
 /* statistic accessor functions */
 
 CAMLprim value c_get_num_stab_lim_order_reds(value vcvode_mem)
