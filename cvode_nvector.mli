(***********************************************************************)
(*                                                                     *)
(*     OCaml interface to Sundials (serial) CVODE and IDA solvers      *)
(*                                                                     *)
(*  Timothy Bourke (Inria), Jun Inoue (Inria), and Marc Pouzet (LIENS) *)
(*                                                                     *)
(*  Copyright 2013 Institut National de Recherche en Informatique et   *)
(*  en Automatique.  All rights reserved.  This file is distributed    *)
(*  under the terms of the GNU Library General Public License, with    *)
(*  the special exception on linking described in file LICENSE.        *)
(*                                                                     *)
(***********************************************************************)

(***********************************************************************)
(* Much of the comment text is taken directly from:                    *)
(*                                                                     *)
(*               User Documentation for CVODE v2.6.0                   *)
(*                Alan C. Hindmarsh and Radu Serban                    *)
(*              Center for Applied Scientific Computing                *)
(*              Lawrence Livermore National Laboratory                 *)
(*                                                                     *)
(***********************************************************************)

include module type of Cvode
  with type Roots.t = Cvode.Roots.t
  and type RootDirs.t = Cvode.RootDirs.t
  and type solver_result = Cvode.solver_result
  and type Bandmatrix.t = Dls.Bandmatrix.t
  and type Directbandmatrix.t = Dls.Directbandmatrix.t
  and type Densematrix.t = Dls.Densematrix.t

(** Abstract nvector interface to the CVODE Solver

  Nvectors can be created for an {!Nvector.Mutable} or {!Nvector.Immutable}
  data type by providing a set of low-level operations which are called by
  the solver.

  @version VERSION()
  @author Timothy Bourke (Inria)
  @author Jun Inoue (Inria)
  @author Marc Pouzet (LIENS)
 *)

(**
    This type represents a session with the CVODE solver using
    {!Nvector.nvector}s.

    A skeleton of the main program:
    + {b Set vector of initial values}
    {[let y = Nvector_array.wrap [| 0.0; 0.0; 0.0 |] ]}
    The length of this vector determines the problem size.    
    + {b Create and initialize a solver session}
    {[let s = Cvode.init Cvode.Adams Cvode.Functional f (2, g) (3, y)]}
    This will initialize a specific linear solver and the root-finding
    mechanism, if necessary.
    + {b Specify integration tolerances (optional)}, e.g.
    {[ss_tolerances s reltol abstol]}
    + {b Set optional inputs}, e.g.
    {[set_stop_time s 10.0; ...]}
    Call any of the [set_*] functions to change solver parameters from their
    defaults.
    + {b Advance solution in time}, e.g.
    {[let (t', result) = Cvode.normal s !t y in
...
t := t' + 0.1]}
    Repeatedly call either [normal] or [one_step] to advance the simulation.
    + {b Get optional outputs}
    {[let stats = get_integrator_stats s in ...]}
    Call any of the [get_*] functions to examine solver statistics.

    @cvode <node5#ss:skeleton_sim> Skeleton of main program
 *)
type 'a session

(** The type of vectors passed to the solver. *)
type 'a nvector = 'a Nvector.nvector

(** The type of vectors containing detected roots (zero-crossings). *)
type root_array = Sundials.Roots.t

(** The type of vectors containing the values of root functions
   (zero-crossings). *)
type root_val_array = Sundials.Roots.val_array

(** {2 Initialization} *)

(**
    [init lmm iter f ~roots:(nroots, g) ~t0:t0 y0] initializes the CVODE solver
    and returns a {!session}.
    - [lmm]     specifies the linear multistep method, see {!Cvode.lmm}.
    - [iter]    specifies either functional iteration or Newton iteration
                with a specific linear solver, see {!Cvode.iter}.
    - [f]       is the ODE right-hand side function.
    - [nroots]  specifies the number of root functions (zero-crossings).
    - [g]       calculates the values of the root functions.
    - [t0]      is the initial value of the independent variable.
    - [y0]      is a vector of initial values, the size of this vector
                determines the number of equations in the session, see
                {!Sundials.Carray.t}.

    The labeled arguments [roots] and [t0] are both optional and default to
    [no_roots] (i.e. no root finding is done) and [0.0], respectively.

    This function calls CVodeCreate, CVodeInit, CVodeRootInit, an appropriate
    linear solver function, and CVodeSStolerances (with default values for
    relative tolerance of 1.0e-4 and absolute tolerance as 1.0e-8; these can be
    changed with {!ss_tolerances}, {!sv_tolerances}, or {!wf_tolerances}).
    It does everything necessary to initialize a CVODE session; the
    {!solve_normal} or {!solve_one_step} functions can be called directly
    afterward.

    The right-hand side function [f] is called by the solver to calculate the
    instantaneous derivative values, and is passed three arguments: [t], [y],
    and [dy].
    - [t] is the current value of the independent variable,
          i.e., the simulation time.
    - [y] is a vector of dependent-variable values, i.e. y(t).
    - [dy] is a vector for storing the value of f(t, y).

    {b NB:} [y] and [dy] must no longer be accessed after [f] has returned a
            result, i.e. if their values are needed outside of the function
            call, then they must be copied to separate physical structures.

    The roots function [g] is called by the solver to calculate the values of
    root functions (zero-crossing expressions) which are used to detect
    significant events, it is passed three arguments: [t], [y], and [gout].
    - [t] and [y] are as for [f].
    - [gout] is a vector for storing the values of g(t, y).
    The {!Cvode.no_roots} value can be passed for the [(nroots, g)] argument if
    root functions are not required.

    {b NB:} [y] and [gout] must no longer be accessed after [g] has returned
            a result, i.e. if their values are needed outside of the function
            call, then they must be copied to separate physical structures.

    @cvode <node5#sss:cvodemalloc>   CVodeCreate/CVodeInit
    @cvode <node5#ss:rhsFn>          ODE right-hand side function
    @cvode <node5#ss:cvrootinit>     CVodeRootInit
    @cvode <node5#ss:rootFn>         Rootfinding function
    @cvode <node5#sss:lin_solv_init> Linear solvers
    @cvode <node5#sss:cvtolerances> CVodeSStolerances
 *)
val init :
    lmm
    -> iter
    -> (float -> 'a -> 'a -> unit)
    -> ?roots:(int * (float -> 'a -> root_val_array -> unit))
    -> ?t0:float
    -> int * 'a nvector
    -> 'a session

(** Return the number of root functions. *)
val nroots : 'a session -> int

(** Return the number of equations. *)
val neqs : 'a session -> int

(** {2 Tolerance specification} *)

(**
    [ss_tolerances s reltol abstol] sets the relative and absolute
    tolerances using scalar values.

    @cvode <node5#sss:cvtolerances> CVodeSStolerances
 *)
val ss_tolerances : 'a session -> float -> float -> unit

(**
    [sv_tolerances s reltol abstol] sets the relative tolerance using a scalar
    value, and the absolute tolerance as a vector.

    @cvode <node5#sss:cvtolerances> CVodeSVtolerances
 *)
val sv_tolerances : 'a session -> float -> 'a nvector -> unit

(**
    [wf_tolerances s efun] specifies a function [efun] that sets the multiplicative
    error weights Wi for use in the weighted RMS norm.

    [efun y ewt] is passed the dependent variable vector [y] and is expected to
    set the values inside the error-weight vector [ewt].

    @cvode <node5#sss:cvtolerances> CVodeWFtolerances
    @cvode <node5#ss:ewtsetFn> Error weight function
 *)
val wf_tolerances : 'a session -> ('a -> 'a -> unit) -> unit

(** {2 Solver functions } *)

(**
   [(tret, r) = solv_normal s tout yout] integrates the ODE over an interval
   in t.

   The arguments are:
   - [s] a session with the solver.
   - [tout] the next time at which a computed solution is desired.
   - [yout] a vector to store the computed solution. The same vector as was
   passed to {!init} can be used again for this argument.

   Two values are returned:
    - [tret] the time reached by the solver, which will be equal to [tout] if
      no errors occur.
    - [r] indicates whether roots were found, or whether an optional stop time, set by
    {!set_stop_time}, was reached; see {!Cvode.solver_result}.

   This routine will throw one of the solver {!Cvode.exceptions} if an error
   occurs.

   @cvode <node5#sss:cvode> CVode (CV_NORMAL)
 *)
val solve_normal : 'a session -> float -> 'a nvector -> float * solver_result

(**
   This function is identical to {!solve_normal}, except that it returns after
   one internal solver step.

   @cvode <node5#sss:cvode> CVode (CV_ONE_STEP)
 *)
val solve_one_step : 'a session -> float -> 'a nvector -> float * solver_result

(** {2 Main optional functions} *)

(** {3 Input} *)

(**
  [set_error_file s fname trunc] opens the file named [fname] and to which all
  messages from the default error handler are then directed.
  If the file already exists it is either trunctated ([trunc] = [true]) or
  appended to ([trunc] = [false]).

  The error file is closed if set_error_file is called again, or otherwise when
  the session is garbage collected.
   
  @cvode <node5#sss:optin_main> CVodeSetErrFile
 *)
val set_error_file : 'a session -> string -> bool -> unit

(**
  [set_err_handler_fn s efun] specifies a custom function [efun] for handling
  error messages.

  @cvode <node5#sss:optin_main> CVodeSetErrHandlerFn
  @cvode <node5#ss:ehFn> Error message handler function
 *)
val set_err_handler_fn : 'a session -> (error_details -> unit) -> unit

(**
  This function restores the default error handling function. It is equivalent
  to calling CVodeSetErrHandlerFn with an argument of [NULL].

  @cvode <node5#sss:optin_main> CVodeSetErrHandlerFn
 *)
val clear_err_handler_fn : 'a session -> unit

(**
  Specifies the maximum order of the linear multistep method.

  @cvode <node5#sss:optin_main> CVodeSetMaxOrd
 *)
val set_max_ord : 'a session -> int -> unit

(**
  Specifies the maximum number of steps to be taken by the solver in its attempt
  to reach the next output time.

  @cvode <node5#sss:optin_main> CVodeSetMaxNumSteps
 *)
val set_max_num_steps : 'a session -> int -> unit

(**
  Specifies the maximum number of messages issued by the solver warning that t +
  h = t on the next internal step.

  @cvode <node5#sss:optin_main> CVodeSetMaxHnilWarns
 *)
val set_max_hnil_warns : 'a session -> int -> unit

(**
  Indicates whether the BDF stability limit detection algorithm should be used.

  @cvode <node5#sss:optin_main> CVodeSetStabLimDet
  @cvode <node3#s:bdf_stab> BDF Stability Limit Detection
 *)
val set_stab_lim_det : 'a session -> bool -> unit

(**
  Specifies the initial step size.

  @cvode <node5#sss:optin_main> CVodeSetInitStep
 *)
val set_init_step : 'a session -> float -> unit

(**
  Specifies a lower bound on the magnitude of the step size.

  @cvode <node5#sss:optin_main> CVodeSetMinStep
 *)
val set_min_step : 'a session -> float -> unit

(**
  Specifies an upper bound on the magnitude of the step size.

  @cvode <node5#sss:optin_main> CVodeSetMaxStep
 *)
val set_max_step : 'a session -> float -> unit

(**
  Specifies the value of the independent variable t past which the solution is
  not to proceed.
  The default, if this routine is not called, is that no stop time is imposed.

  @cvode <node5#sss:optin_main> CVodeSetStopTime
 *)
val set_stop_time : 'a session -> float -> unit

(**
  Specifies the maximum number of error test failures permitted in attempting
  one step.

  @cvode <node5#sss:optin_main> CVodeSetMaxErrTestFails
 *)
val set_max_err_test_fails : 'a session -> int -> unit

(**
  Specifies the maximum number of nonlinear solver iterations permitted per
  step.

  @cvode <node5#sss:optin_main> CVodeSetMaxNonlinIters
 *)
val set_max_nonlin_iters : 'a session -> int -> unit

(**
  Specifies the maximum number of nonlinear solver convergence failures
  permitted during one step.

  @cvode <node5#sss:optin_main> CVodeSetMaxConvFails
 *)
val set_max_conv_fails : 'a session -> int -> unit

(**
  Specifies the safety factor used in the nonlinear convergence test.

  @cvode <node5#sss:optin_main> CVodeSetNonlinConvCoef
  @cvode <node3#ss:ivp_sol> IVP Solution
 *)
val set_nonlin_conv_coef : 'a session -> float -> unit

(**
  [set_iter_type s iter] resets the nonlinear solver iteration type to [iter]
  ({!Cvode.iter}).

  @cvode <node5#sss:optin_main> CVodeSetIterType
 *)
val set_iter_type : 'a session -> iter -> unit

(** {3 Output } *)

(**
  Returns the real and integer workspace sizes.

  @cvode <node5#sss:optout_main> CVodeGetWorkSpace
  @return ([real_size], [integer_size])
 *)
val get_work_space          : 'a session -> int * int

(**
  Returns the cumulative number of internal steps taken by the solver.

  @cvode <node5#sss:optout_main> CVodeGetNumSteps
 *)
val get_num_steps           : 'a session -> int

(**
  Returns the number of calls to the user's right-hand side function.

  @cvode <node5#sss:optout_main> CVodeGetNumRhsEvals
 *)
val get_num_rhs_evals       : 'a session -> int

(**
  Returns the number of calls made to the linear solver's setup function.

  @cvode <node5#sss:optout_main> CVodeGetNumLinSolvSetups
 *)
val get_num_lin_solv_setups : 'a session -> int

(**
  Returns the number of local error test failures that have occurred.

  @cvode <node5#sss:optout_main> CVodeGetNumErrTestFails
 *)
val get_num_err_test_fails  : 'a session -> int

(**
  Returns the integration method order used during the last internal step.

  @cvode <node5#sss:optout_main> CVodeGetLastOrder
 *)
val get_last_order          : 'a session -> int

(**
  Returns the integration method order to be used on the next internal step.

  @cvode <node5#sss:optout_main> CVodeGetCurrentOrder
 *)
val get_current_order       : 'a session -> int

(**
  Returns the integration step size taken on the last internal step.

  @cvode <node5#sss:optout_main> CVodeGetLastStep
 *)
val get_last_step           : 'a session -> float

(**
  Returns the integration step size to be attempted on the next internal step.

  @cvode <node5#sss:optout_main> CVodeGetCurrentStep
 *)
val get_current_step        : 'a session -> float

(**
  Returns the the value of the integration step size used on the first step.

  @cvode <node5#sss:optout_main> CVodeGetActualInitStep
 *)
val get_actual_init_step    : 'a session -> float

(**
  Returns the the current internal time reached by the solver.

  @cvode <node5#sss:optout_main> CVodeGetCurrentTime
 *)
val get_current_time        : 'a session -> float

(**
  Returns the number of order reductions dictated by the BDF stability limit
  detection algorithm.

  @cvode <node5#sss:optout_main> CVodeGetNumStabLimOrderReds
  @cvode <node3#s:bdf_stab> BDF stability limit detection
 *)
val get_num_stab_lim_order_reds : 'a session -> int

(**
  Returns a suggested factor by which the user's tolerances should be scaled
  when too much accuracy has been requested for some internal step.

  @cvode <node5#sss:optout_main> CVodeGetTolScaleFactor
 *)
val get_tol_scale_factor : 'a session -> float

(**
  Returns the solution error weights at the current time.

  @cvode <node5#sss:optout_main> CVodeGetErrWeights
  @cvode <node3#ss:ivp_sol> IVP solution (W_i)
 *)
val get_err_weights : 'a session -> 'a nvector -> unit

(**
  Returns the vector of estimated local errors.

  @cvode <node5#sss:optout_main> CVodeGetEstLocalErrors
 *)
val get_est_local_errors : 'a session -> 'a nvector -> unit

(**
  Returns the integrator statistics as a group.

  @cvode <node5#sss:optout_main> CVodeGetIntegratorStats
 *)
val get_integrator_stats    : 'a session -> Cvode.integrator_stats

(**
  Convenience function that calls get_integrator_stats and prints the results to
  stdout.

  @cvode <node5#sss:optout_main> CVodeGetIntegratorStats
 *)
val print_integrator_stats  : 'a session -> unit


(**
  Returns the number of nonlinear (functional or Newton) iterations performed.

  @cvode <node5#sss:optout_main> CVodeGetNumNonlinSolvIters
 *)
val get_num_nonlin_solv_iters : 'a session -> int

(**
  Returns the number of nonlinear convergence failures that have occurred.

  @cvode <node5#sss:optout_main> CVodeGetNumNonlinSolvConvFails
 *)
val get_num_nonlin_solv_conv_fails : 'a session -> int

(** {2 Root finding optional functions} *)

(** {3 Input} *)

(**
  [set_root_direction s dir] specifies the direction of zero-crossings to be
  located and returned. [dir] may contain one entry of type
  {!Cvode.root_direction} for each root function.

  @cvode <node5#sss:optin_root> CVodeSetRootDirection
 *)
val set_root_direction : 'a session -> root_direction array -> unit

(**
  Like {!set_root_direction} but specifies a single direction of type
  {!Cvode.root_direction} for all root
  functions.

  @cvode <node5#sss:optin_root> CVodeSetRootDirection
 *)
val set_all_root_directions : 'a session -> root_direction -> unit

(**
  Disables issuing a warning if some root function appears to be identically
  zero at the beginning of the integration.

  @cvode <node5#sss:optin_root> CVodeSetNoInactiveRootWarn
 *)
val set_no_inactive_root_warn : 'a session -> unit

(** {3 Output} *)

(**
  Fills an array showing which functions were found to have a root.

  @cvode <node5#sss:optout_root> CVodeGetRootInfo
 *)
val get_root_info : 'a session -> root_array -> unit

(**
  Returns the cumulative number of calls made to the user-supplied root function g.

  @cvode <node5#sss:optout_root> CVodeGetNumGEvals
 *)
val get_num_g_evals : 'a session -> int

(** {2 Interpolated output function } *)

(**
  [get_dky s t k dky] computes the [k]th derivative of the function y at time
  [t], i.e. d(k)y/dt(k)(t). The function requires that tn - hu <= [t] <=
  tn, where tn denotes the current internal time reached, and hu is the last
  internal step size successfully used by the solver.
  The user may request [k] = 0, 1,..., qu, where qu is the current order.

  This function may only be called after a successful return from either
  {!solve_normal} or {!solve_one_step}.

  Values for the limits may be obtained:
    - tn = {!get_current_time}
    - qu = {!get_last_order}
    - hu = {!get_last_step}

  @cvode <node5#sss:optin_root> CVodeGetDky
 *)
val get_dky : 'a session -> float -> int -> 'a nvector -> unit

(** {2 Reinitialization} *)

(**
<<<<<<< HEAD
  [reinit s t0 y0] reinitializes the solver session [s] with a new time [t0] and
  new values for the variables [y0].
=======

  [reinit s ~iter_type:iter_type ~roots:roots ~t0:t0 y0] reinitializes the
  solver 'a session [s] with new values for the variables [y0].

  The labeled arguments are all optional, and if omitted, their current
  settings are kept.

  [iter_type] sets the nonlinear solver iteration type.  If omitted, the
  current iteration type will be kept.

  [roots] sets the root functions; see [init] for what each component does.
  {!no_roots} may be specified to turn off root finding (if the 'a session has
  been doing root finding until now).  If omitted, the current root functions
  or lack thereof will be kept.

  [t0] sets the value of the independent variable.  If omitted, the current
  time value will be kept.
>>>>>>> 99c3dca0

  @cvode <node5#sss:cvreinit> CVodeReInit
 *)
val reinit :
  'a session
  -> ?iter_type:iter
  -> ?roots:(int * (float -> 'a -> root_val_array -> unit))
  -> float
  -> 'a nvector
  -> unit


(** {2 Linear Solvers} *)

type 'a single_tmp = 'a
type 'a triple_tmp = 'a * 'a * 'a

(**
  Arguments common to all Jacobian callback functions.    
 
  @cvode <node5#ss:djacFn> Dense Jacobian function
  @cvode <node5#ss:bjacFn> Banded Jacobian function
  @cvode <node5#ss:jtimesFn> Jacobian-times-vector function
  @cvode <node5#ss:psolveFn> Linear preconditioning function
  @cvode <node5#ss:precondFn> Jacobian preconditioning function
 *)
type ('t, 'a) jacobian_arg =
  {
    jac_t   : float;        (** The independent variable. *)
    jac_y   : 'a;           (** The dependent variable vector. *)
    jac_fy  : 'a;           (** The derivative vector (i.e., f(t, y)). *)
    jac_tmp : 't            (** Workspace data,
                                either {!single_tmp} or {!triple_tmp}. *)
  }

(** {3 Direct Linear Solvers (DLS)} *)

(** Control callbacks and get optional outputs for the Direct Linear Solvers
    that operate on dense and banded matrices.
    
    @cvode <node5#sss:optin_dls> Direct linear solvers optional input functions
    @cvode <node5#sss:optout_dls> Direct linear solvers optional output functions
    @cvode <node5#ss:djacFn> Dense Jacobian function
  *)
module Dls :
  sig
    (** {4 Callback functions} *)
    (**
     Specify a callback function that computes an approximation to the Jacobian
     matrix J(t, y) for the Dense and Lapackdense {!Cvode.linear_solver}s.

     The callback function takes the {!jacobian_arg} as an input and must store
     the computed Jacobian as a {!Dls.Densematrix.t}.

     {b NB:} the elements of the Jacobian argument and the output matrix must no
     longer be accessed after callback function has returned a result, i.e. if
     their values are needed outside of the function call, then they must be
     copied to separate physical structures.
     
     @cvode <node5#sss:optin_dls> CVDlsSetDenseJacFn
     @cvode <node5#ss:djacFn> Dense Jacobian function
     *)
    val set_dense_jac_fn :
         'a session
      -> (('a triple_tmp, 'a) jacobian_arg -> Densematrix.t -> unit)
      -> unit

    (**
      This function disables the user-supplied dense Jacobian function, and
      switches back to the default internal difference quotient approximation
      that comes with the Dense and Lapackdense {!Cvode.linear_solver}s. It is
      equivalent to calling CVodeSetDenseJacFn with an argument of [NULL].

      @cvode <node5#ss:djacFn> Dense Jacobian function
    *)
    val clear_dense_jac_fn : 'a session -> unit

    (**
     Specify a callback function that computes an approximation to the Jacobian
     matrix J(t, y) for the Band and Lapackband {!Cvode.linear_solver}s.

     The callback function takes three input arguments:
     - [jac] the standard {!jacobian_arg} with three work vectors.
     - [mupper] the upper half-bandwidth of the Jacobian.
     - [mlower] the lower half-bandwidth of the Jacobian.
     and it must store the computed Jacobian as a {!Dls.Bandmatrix.t}.

    {b NB:} [jac] and the computed Jacobian must no longer be accessed after the
            calback function has returned a result, i.e. if their values are
            needed outside of the function call, then they must be copied to
            separate physical structures.

     @cvode <node5#sss:optin_dls> CVDlsSetBandJacFn
     @cvode <node5#ss:bjacFn> Banded Jacobian function
     *)
    val set_band_jac_fn :
         'a session
      -> (('a triple_tmp, 'a) jacobian_arg -> int -> int -> Bandmatrix.t -> unit)
      -> unit

    (**
      This function disables the user-supplied band Jacobian function, and
      switches back to the default internal difference quotient approximation
      that comes with the Band and Lapackband {!Cvode.linear_solver}s. It is
      equivalent to calling CVodeSetBandJacFn with an argument of [NULL].

      @cvode <node5#ss:bjacFn> Banded Jacobian function
    *)
    val clear_band_jac_fn : 'a session -> unit

    (** {4 Optional input functions} *)

    (**
      Returns the sizes of the real and integer workspaces used by the Dense and
      Band direct linear solvers .

      @cvode <node5#sss:optout_dls> CVDlsGetWorkSpace
      @return ([real_size], [integer_size])
     *)
    val get_work_space : 'a session -> int * int


    (**
      Returns the number of calls made to the Dense and Band direct linear
      solvers Jacobian approximation function.

      @cvode <node5#sss:optout_dls> CVDlsGetNumJacEvals
    *)
    val get_num_jac_evals : 'a session -> int

    (**
      Returns the number of calls made to the user-supplied right-hand side
      function due to the finite difference (Dense or Band) Jacobian
      approximation.

      @cvode <node5#sss:optout_dls> CVDlsGetNumRhsEvals
    *)
    val get_num_rhs_evals : 'a session -> int
  end

(** {3 Diagonal approximation} *)

(** Get optional inputs for the linear solver that gives diagonal approximations
    of the Jacobian matrix.
    @cvode <node5#sss:optout_diag> Diagonal linear solver optional output functions
  *)
module Diag :
  sig
    (** {4 Optional input functions} *)

    (**
      Returns the sizes of the real and integer workspaces used by the Diagonal
      linear solver.

      @cvode <node5#sss:optout_diag> CVDiagGetWorkSpace
      @return ([real_size], [integer_size])
     *)
    val get_work_space : 'a session -> int * int

    (**
      Returns the number of calls made to the user-supplied right-hand side
      function due to finite difference Jacobian approximation in the Diagonal
      linear solver.

      @cvode <node5#sss:optout_diag> CVDiagGetNumRhsEvals
    *)
    val get_num_rhs_evals : 'a session -> int
  end

(** {3 Scaled Preconditioned Iterative Linear Solvers (SPILS)} *)

(** Set callback functions, set optional outputs, and get optional inputs for
    the Scaled Preconditioned Iterative Linear Solvers: SPGMR, SPBCG, SPTFQMR.
    @cvode <node5#sss:optin_spils> Iterative linear solvers optional input functions.
    @cvode <node5#sss:optout_spils> Iterative linear solvers optional output functions.
    @cvode <node5#ss:psolveFn> Linear preconditioning function
    @cvode <node5#ss:precondFn> Jacobian preconditioning function
 *)
module Spils :
  sig
    (** {4 Callback functions} *)

    (**
      Arguments passed to the preconditioner solve callback function.

      @cvode <node5#ss:psolveFn> CVSpilsPrecSolveFn
     *)
    type 'a solve_arg =
      {
        rhs   : 'a;         (** The right-hand side vector, {i r}, of the
                                linear system. *)
        gamma : float;      (** The scalar {i g} appearing in the Newton
                                matrix given by M = I - {i g}J. *)
        delta : float;      (** Input tolerance to be used if an
                                iterative method is employed in the
                                solution. *)
        left  : bool;       (** [true] (1) if the left preconditioner
                                is to be used and [false] (2) if the
                                right preconditioner is to be used. *)
      }

    (**
      Setup preconditioning for any of the SPILS linear solvers. Two functions
      are required: [psetup] and [psolve].

      [psetup jac jok gamma] preprocesses and/or evaluates any Jacobian-related
      data needed by the preconditioner. It takes three inputs:
        - [jac] supplies the basic problem data as a {!jacobian_arg}.
        - [jok] indicates whether any saved Jacobian-related data can be reused.
        If [false] any such data must be recomputed from scratch, otherwise, if
        [true], any such data saved from a previous call to the function can
        be reused, with the current value of [gamma]. A call with [jok] =
        [true] can only happen after an earlier call with [jok] = [false].
        - [gamma] is the scalar {i g} appearing in the Newton matrix given
        by M = I - {i g}J.

      {b NB:} The elements of [jac] must no longer be accessed after [psetup]
              has returned a result, i.e. if their values are needed outside
              of the function call, then they must be copied to a separate
              physical structure.

      It must return [true] if the Jacobian-related data was updated, or
      [false] otherwise, i.e. if the saved data was reused.

      [psolve jac arg z] is called to solve the linear system
      {i P}[z] = [jac.rhs], where {i P} may be either a left or right
      preconditioner matrix. {i P} should approximate, however crudely, the
      Newton matrix M = I - [jac.gamma] J, where J = delr(f) / delr(y).
      - [jac] supplies the basic problem data as a {!jacobian_arg}.
      - [arg] specifies the linear system as a {!solve_arg}.
      - [z] is the vector in which the result must be stored.

      {b NB:} The elements of [jac], [arg], and [z] must no longer be accessed
              after [psolve] has returned a result, i.e. if their values are
              needed outside of the function call, then they must be copied
              to separate physical structures.

      @cvode <node5#sss:optin_spils> CVSpilsSetPreconditioner
      @cvode <node5#ss:psolveFn> Linear preconditioning function
      @cvode <node5#ss:precondFn> Jacobian preconditioning function
    *)
    val set_preconditioner :
      'a session
      -> (('a triple_tmp, 'a) jacobian_arg -> bool -> float -> bool)
      -> (('a single_tmp, 'a) jacobian_arg -> 'a solve_arg -> 'a nvector -> unit)
      -> unit

    (**
      Specifies a Jacobian-vector function.

      The function given, [jactimes jac v Jv], computes the matrix-vector
      product {i J}[v].
      - [v] is the vector by which the Jacobian must be multiplied.
      - [Jv] is the vector in which the result must be stored.

      {b NB:} The elements of [jac], [v], and [Jv] must no longer be accessed
              after [psolve] has returned a result, i.e. if their values are
              needed outside of the function call, then they must be copied
              to separate physical structures.

      @cvode <node5#sss:optin_spils> CVSpilsSetJacTimesVecFn
      @cvode <node5#ss:jtimesFn> Jacobian-times-vector function
    *)
    val set_jac_times_vec_fn :
      'a session
      -> (('a single_tmp, 'a) jacobian_arg
          -> 'a (* v *)
          -> 'a (* Jv *)
          -> unit)
      -> unit

    (**
      This function disables the user-supplied Jacobian-vector function, and
      switches back to the default internal difference quotient approximation.
      It is equivalent to calling CVSpilsSetJacTimesVecFn with an argument of
      [NULL].

      @cvode <node5#sss:optin_spils> CVSpilsSetJacTimesVecFn
      @cvode <node5#ss:jtimesFn> Jacobian-times-vector function
    *)
    val clear_jac_times_vec_fn : 'a session -> unit

    (** {4 Optional output functions} *)

    (**
      This function resets the type of preconditioning to be used using a value
      of type {!Cvode.preconditioning_type}.

      @cvode <node5#sss:optin_spils> CVSpilsSetPrecType
    *)
    val set_prec_type : 'a session -> preconditioning_type -> unit

    (** Constants representing the types of Gram-Schmidt orthogonalization
        possible for the Spgmr {Cvode.linear_solver}. *)
    type gramschmidt_type =
      | ModifiedGS
            (** Modified Gram-Schmidt orthogonalization (MODIFIED_GS) *)
      | ClassicalGS
            (** Classical Gram Schmidt orthogonalization (CLASSICAL_GS) *)

    (**
      Sets the Gram-Schmidt orthogonalization to be used with the
      Spgmr {!Cvode.linear_solver}.

      @cvode <node5#sss:optin_spils> CVSpilsSetGSType
    *)
    val set_gs_type : 'a session -> gramschmidt_type -> unit

    (**
      [set_eps_lin eplifac] sets the factor by which the Krylov linear solver's
      convergence test constant is reduced from the Newton iteration test
      constant. [eplifac]  must be >= 0. Passing a value of 0 specifies the
      default (which is 0.05).

      @cvode <node5#sss:optin_spils> CVSpilsSetEpsLin
    *)
    val set_eps_lin : 'a session -> float -> unit

    (**
      [set_maxl maxl] resets the maximum Krylov subspace dimension for the
      Bi-CGStab or TFQMR methods. [maxl] is the maximum dimension of the Krylov
      subspace, a value of [maxl] <= 0 specifies the default (which is 5.0).

      @cvode <node5#sss:optin_spils> CVSpilsSetMaxl
    *)
    val set_maxl : 'a session -> int -> unit

    (** {4 Optional input functions} *)

    (**
      Returns the sizes of the real and integer workspaces used by the SPGMR
      linear solver.

      @cvode <node5#sss:optout_spils> CVSpilsGetWorkSpace
      @return ([real_size], [integer_size])
    *)
    val get_work_space       : 'a session -> int * int

    (**
      Returns the cumulative number of linear iterations.

      @cvode <node5#sss:optout_spils> CVSpilsGetNumLinIters
    *)
    val get_num_lin_iters    : 'a session -> int

    (**
      Returns the cumulative number of linear convergence failures.

      @cvode <node5#sss:optout_spils> CVSpilsGetNumConvFails
    *)
    val get_num_conv_fails   : 'a session -> int

    (**
      Returns the number of preconditioner evaluations, i.e., the number of
      calls made to psetup with jok = [false] (see {!set_preconditioner}).

      @cvode <node5#sss:optout_spils> CVSpilsGetNumPrecEvals
    *)
    val get_num_prec_evals   : 'a session -> int

    (**
      Returns the cumulative number of calls made to the preconditioner solve
      function, psolve (see {!set_preconditioner}).

      @cvode <node5#sss:optout_spils> CVSpilsGetNumPrecSolves
    *)
    val get_num_prec_solves  : 'a session -> int

    (**
      Returns the cumulative number of calls made to the Jacobian-vector
      function, jtimes (see {! set_jac_times_vec_fn}).

      @cvode <node5#sss:optout_spils> CVSpilsGetNumJtimesEvals
    *)
    val get_num_jtimes_evals : 'a session -> int

    (**
      Returns the number of calls to the user right-hand side function for
      finite difference Jacobian-vector product approximation. This counter is
      only updated if the default difference quotient function is used.

      @cvode <node5#sss:optout_spils> CVSpilsGetNumRhsEvals
    *)
    val get_num_rhs_evals    : 'a session -> int
  end

(** {3 Banded preconditioner} *)

(** Get optional outputs for the banded preconditioner module of the
    Scaled Preconditioned Iterative Linear Solvers:
      SPGMR, SPBCG, SPTFQMR.
    @cvode <node5#sss:cvbandpre> Serial banded preconditioner module
  *)
module BandPrec :
  sig
    (** {4 Optional input functions} *)

    (**
      Returns the sizes of the real and integer workspaces used by the serial
      banded preconditioner module.

      @cvode <node5#sss:cvbandpre> CVBandPrecGetWorkSpace
      @return ([real_size], [integer_size])
     *)
    val get_work_space : 'a session -> int * int

    (**
      Returns the number of calls made to the user-supplied right-hand side
      function due to finite difference banded Jacobian approximation in the
      banded preconditioner setup function.

      @cvode <node5#sss:cvbandpre> CVBandPrecGetNumRhsEvals
    *)
    val get_num_rhs_evals : 'a session -> int
  end
<|MERGE_RESOLUTION|>--- conflicted
+++ resolved
@@ -93,6 +93,9 @@
     - [f]       is the ODE right-hand side function.
     - [nroots]  specifies the number of root functions (zero-crossings).
     - [g]       calculates the values of the root functions.
+    - [neqs]    specifies the number of equations (continuous state
+                variables). There is no operation for demanding the length
+                of an 'a nvector.
     - [t0]      is the initial value of the independent variable.
     - [y0]      is a vector of initial values, the size of this vector
                 determines the number of equations in the session, see
@@ -565,13 +568,8 @@
 (** {2 Reinitialization} *)
 
 (**
-<<<<<<< HEAD
-  [reinit s t0 y0] reinitializes the solver session [s] with a new time [t0] and
-  new values for the variables [y0].
-=======
-
   [reinit s ~iter_type:iter_type ~roots:roots ~t0:t0 y0] reinitializes the
-  solver 'a session [s] with new values for the variables [y0].
+  solver session [s] with new values for the variables [y0].
 
   The labeled arguments are all optional, and if omitted, their current
   settings are kept.
@@ -580,13 +578,12 @@
   current iteration type will be kept.
 
   [roots] sets the root functions; see [init] for what each component does.
-  {!no_roots} may be specified to turn off root finding (if the 'a session has
+  {!no_roots} may be specified to turn off root finding (if the session has
   been doing root finding until now).  If omitted, the current root functions
   or lack thereof will be kept.
 
   [t0] sets the value of the independent variable.  If omitted, the current
   time value will be kept.
->>>>>>> 99c3dca0
 
   @cvode <node5#sss:cvreinit> CVodeReInit
  *)
